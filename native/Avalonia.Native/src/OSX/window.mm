#include "common.h"
#include "window.h"
#include "KeyTransform.h"
#include "cursor.h"
#include "menu.h"
#include <OpenGL/gl.h>
#include "rendertarget.h"

class WindowBaseImpl : public virtual ComSingleObject<IAvnWindowBase, &IID_IAvnWindowBase>, public INSWindowHolder
{
private:
    NSCursor* cursor;

public:
    FORWARD_IUNKNOWN()
    virtual ~WindowBaseImpl()
    {
        View = NULL;
        Window = NULL;
    }
    AutoFitContentView* StandardContainer;
    AvnView* View;
    AvnWindow* Window;
    ComPtr<IAvnWindowBaseEvents> BaseEvents;
    ComPtr<IAvnGlContext> _glContext;
    NSObject<IRenderTarget>* renderTarget;
    AvnPoint lastPositionSet;
    NSString* _lastTitle;
    IAvnMenu* _mainMenu;
    
    bool _shown;
    bool _inResize;
    
    WindowBaseImpl(IAvnWindowBaseEvents* events, IAvnGlContext* gl)
    {
        _shown = false;
        _inResize = false;
        _mainMenu = nullptr;
        BaseEvents = events;
        _glContext = gl;
        renderTarget = [[IOSurfaceRenderTarget alloc] initWithOpenGlContext: gl];
        View = [[AvnView alloc] initWithParent:this];
        StandardContainer = [[AutoFitContentView new] initWithContent:View];

        Window = [[AvnWindow alloc] initWithParent:this];
        
        lastPositionSet.X = 100;
        lastPositionSet.Y = 100;
        _lastTitle = @"";
        
        [Window setStyleMask:NSWindowStyleMaskBorderless];
        [Window setBackingType:NSBackingStoreBuffered];
        
        [Window setOpaque:false];
        [Window setContentView: StandardContainer];
    }
    
    virtual HRESULT ObtainNSWindowHandle(void** ret) override
    {
        START_COM_CALL;
        
        if (ret == nullptr)
        {
            return E_POINTER;
        }
        
        *ret =  (__bridge void*)Window;
        
        return S_OK;
    }
    
    virtual HRESULT ObtainNSWindowHandleRetained(void** ret) override
    {
        START_COM_CALL;
        
        if (ret == nullptr)
        {
            return E_POINTER;
        }
        
        *ret =  (__bridge_retained void*)Window;
        
        return S_OK;
    }
    
    virtual HRESULT ObtainNSViewHandle(void** ret) override
    {
        START_COM_CALL;
        
        if (ret == nullptr)
        {
            return E_POINTER;
        }
        
        *ret =  (__bridge void*)View;
        
        return S_OK;
    }
    
    virtual HRESULT ObtainNSViewHandleRetained(void** ret) override
    {
        START_COM_CALL;
        
        if (ret == nullptr)
        {
            return E_POINTER;
        }
        
        *ret =  (__bridge_retained void*)View;
        
        return S_OK;
    }
    
    virtual AvnWindow* GetNSWindow() override
    {
        return Window;
    }
    
    virtual HRESULT Show(bool activate, bool isDialog) override
    {
        START_COM_CALL;
        
        @autoreleasepool
        {
            SetPosition(lastPositionSet);
            UpdateStyle();
            
            [Window setTitle:_lastTitle];
            
            if(ShouldTakeFocusOnShow() && activate)
            {
                [Window orderFront: Window];
                [Window makeKeyAndOrderFront:Window];
                [Window makeFirstResponder:View];
                [NSApp activateIgnoringOtherApps:YES];
            }
            else
            {
                [Window orderFront: Window];
            }
            
            _shown = true;
            
            return S_OK;
        }
    }
    
    virtual bool ShouldTakeFocusOnShow()
    {
        return true;
    }
    
    virtual HRESULT Hide () override
    {
        START_COM_CALL;
        
        @autoreleasepool
        {
            if(Window != nullptr)
            {
                [Window orderOut:Window];
                [Window restoreParentWindow];
            }
            
            return S_OK;
        }
    }
    
    virtual HRESULT Activate () override
    {
        START_COM_CALL;
        
        @autoreleasepool
        {
            if(Window != nullptr)
            {
                [Window makeKeyWindow];
                [NSApp activateIgnoringOtherApps:YES];
            }
        }
        
        return S_OK;
    }
    
    virtual HRESULT SetTopMost (bool value) override
    {
        START_COM_CALL;
        
        @autoreleasepool
        {
            [Window setLevel: value ? NSFloatingWindowLevel : NSNormalWindowLevel];
            
            return S_OK;
        }
    }
    
    virtual HRESULT Close() override
    {
        START_COM_CALL;
        
        @autoreleasepool
        {
            if (Window != nullptr)
            {
                auto window = Window;
                Window = nullptr;
                
                [window close];
            }
            
            return S_OK;
        }
    }
    
    virtual HRESULT GetClientSize(AvnSize* ret) override
    {
        START_COM_CALL;
        
        @autoreleasepool
        {
            if(ret == nullptr)
                return E_POINTER;
            
            auto frame = [View frame];
            ret->Width = frame.size.width;
            ret->Height = frame.size.height;
            
            return S_OK;
        }
    }
    
    virtual HRESULT GetFrameSize(AvnSize* ret) override
    {
        @autoreleasepool
        {
            if(ret == nullptr)
                return E_POINTER;
            
            auto frame = [Window frame];
            ret->Width = frame.size.width;
            ret->Height = frame.size.height;
            
            return S_OK;
        }
    }
    
    virtual HRESULT GetScaling (double* ret) override
    {
        START_COM_CALL;
        
        @autoreleasepool
        {
            if(ret == nullptr)
                return E_POINTER;
            
            if(Window == nullptr)
            {
                *ret = 1;
                return S_OK;
            }
            
            *ret = [Window backingScaleFactor];
            return S_OK;
        }
    }
    
    virtual HRESULT SetMinMaxSize (AvnSize minSize, AvnSize maxSize) override
    {
        START_COM_CALL;
        
        @autoreleasepool
        {
            [Window setMinSize: ToNSSize(minSize)];
            [Window setMaxSize: ToNSSize(maxSize)];
        
            return S_OK;
        }
    }
    
    virtual HRESULT Resize(double x, double y) override
    {
        if(_inResize)
        {
            return S_OK;
        }
        
        _inResize = true;
        
        START_COM_CALL;
        
        @autoreleasepool
        {
            auto maxSize = [Window maxSize];
            auto minSize = [Window minSize];
            
            if (x < minSize.width)
            {
                x = minSize.width;
            }
            
            if (y < minSize.height)
            {
                y = minSize.height;
            }
            
            if (x > maxSize.width)
            {
                x = maxSize.width;
            }
            
            if (y > maxSize.height)
            {
                y = maxSize.height;
            }
            
            @try
            {
                if(!_shown)
                {
                    BaseEvents->Resized(AvnSize{x,y});
                }
                
                [Window setContentSize:NSSize{x, y}];
            }
            @finally
            {
                _inResize = false;
            }
            
            return S_OK;
        }
    }
    
    virtual HRESULT Invalidate (AvnRect rect) override
    {
        START_COM_CALL;
        
        @autoreleasepool
        {
            [View setNeedsDisplayInRect:[View frame]];
            
            return S_OK;
        }
    }
    
    virtual HRESULT SetMainMenu(IAvnMenu* menu) override
    {
        START_COM_CALL;
        
        _mainMenu = menu;
        
        auto nativeMenu = dynamic_cast<AvnAppMenu*>(menu);
        
        auto nsmenu = nativeMenu->GetNative();
        
        [Window applyMenu:nsmenu];
        
        if ([Window isKeyWindow])
        {
            [Window showWindowMenuWithAppMenu];
        }
        
        return S_OK;
    }
    
    virtual HRESULT BeginMoveDrag () override
    {
        START_COM_CALL;
        
        @autoreleasepool
        {
            auto lastEvent = [View lastMouseDownEvent];
            
            if(lastEvent == nullptr)
            {
                return S_OK;
            }
            
            [Window performWindowDragWithEvent:lastEvent];
            
            return S_OK;
        }
    }
    
    virtual HRESULT BeginResizeDrag (AvnWindowEdge edge) override
    {
        START_COM_CALL;
        
        return S_OK;
    }
    
    virtual HRESULT GetPosition (AvnPoint* ret) override
    {
        START_COM_CALL;
        
        @autoreleasepool
        {
            if(ret == nullptr)
            {
                return E_POINTER;
            }
            
            auto frame = [Window frame];
            
            ret->X = frame.origin.x;
            ret->Y = frame.origin.y + frame.size.height;
            
            *ret = ConvertPointY(*ret);
            
            return S_OK;
        }
    }
    
    virtual HRESULT SetPosition (AvnPoint point) override
    {
        START_COM_CALL;
        
        @autoreleasepool
        {
            lastPositionSet = point;
            [Window setFrameTopLeftPoint:ToNSPoint(ConvertPointY(point))];
            
            return S_OK;
        }
    }
    
    virtual HRESULT PointToClient (AvnPoint point, AvnPoint* ret) override
    {
        START_COM_CALL;
        
        @autoreleasepool
        {
            if(ret == nullptr)
            {
                return E_POINTER;
            }
            
            point = ConvertPointY(point);
            auto viewPoint = [Window convertScreenToBase:ToNSPoint(point)];
            
            *ret = [View translateLocalPoint:ToAvnPoint(viewPoint)];
            
            return S_OK;
        }
    }
    
    virtual HRESULT PointToScreen (AvnPoint point, AvnPoint* ret) override
    {
        START_COM_CALL;
        
        @autoreleasepool
        {
            if(ret == nullptr)
            {
                return E_POINTER;
            }
            
            auto cocoaViewPoint =  ToNSPoint([View translateLocalPoint:point]);
            auto cocoaScreenPoint = [Window convertBaseToScreen:cocoaViewPoint];
            *ret = ConvertPointY(ToAvnPoint(cocoaScreenPoint));
            
            return S_OK;
        }
    }
    
    virtual HRESULT ThreadSafeSetSwRenderedFrame(AvnFramebuffer* fb, IUnknown* dispose) override
    {
        START_COM_CALL;
        
        [View setSwRenderedFrame: fb dispose: dispose];
        return S_OK;
    }
    
    virtual HRESULT SetCursor(IAvnCursor* cursor) override
    {
        START_COM_CALL;
        
        @autoreleasepool
        {
            Cursor* avnCursor = dynamic_cast<Cursor*>(cursor);
            this->cursor = avnCursor->GetNative();
            UpdateCursor();
            
            if(avnCursor->IsHidden())
            {
                [NSCursor hide];
            }
            else
            {
                [NSCursor unhide];
            }
            
            return S_OK;
        }
    }

    virtual void UpdateCursor()
    {
        if (cursor != nil)
        {
            [cursor set];
        }
    }
    
    virtual HRESULT CreateGlRenderTarget(IAvnGlSurfaceRenderTarget** ppv) override
    {
        START_COM_CALL;
        
        if(View == NULL)
            return E_FAIL;
        *ppv = [renderTarget createSurfaceRenderTarget];
        return *ppv == nil ? E_FAIL : S_OK;
    }
    
    virtual HRESULT CreateNativeControlHost(IAvnNativeControlHost** retOut) override
    {
        START_COM_CALL;
        
        if(View == NULL)
            return E_FAIL;
        *retOut = ::CreateNativeControlHost(View);
        return S_OK;
    }
    
    virtual HRESULT SetBlurEnabled (bool enable) override
    {
        START_COM_CALL;
        
        [StandardContainer ShowBlur:enable];
        
        return S_OK;
    }
    
    virtual HRESULT BeginDragAndDropOperation(AvnDragDropEffects effects, AvnPoint point,
                                              IAvnClipboard* clipboard, IAvnDndResultCallback* cb,
                                              void* sourceHandle) override
    {
        START_COM_CALL;
        
        auto item = TryGetPasteboardItem(clipboard);
        [item setString:@"" forType:GetAvnCustomDataType()];
        if(item == nil)
            return E_INVALIDARG;
        if(View == NULL)
            return E_FAIL;
        
        auto nsevent = [NSApp currentEvent];
        auto nseventType = [nsevent type];
        
        // If current event isn't a mouse one (probably due to malfunctioning user app)
        // attempt to forge a new one
        if(!((nseventType >= NSEventTypeLeftMouseDown && nseventType <= NSEventTypeMouseExited)
           || (nseventType >= NSEventTypeOtherMouseDown && nseventType <= NSEventTypeOtherMouseDragged)))
        {
            auto nspoint = [Window convertBaseToScreen: ToNSPoint(point)];
            CGPoint cgpoint = NSPointToCGPoint(nspoint);
            auto cgevent = CGEventCreateMouseEvent(NULL, kCGEventLeftMouseDown, cgpoint, kCGMouseButtonLeft);
            nsevent = [NSEvent eventWithCGEvent: cgevent];
            CFRelease(cgevent);
        }
        
        auto dragItem = [[NSDraggingItem alloc] initWithPasteboardWriter: item];
        
        auto dragItemImage = [NSImage imageNamed:NSImageNameMultipleDocuments];
        NSRect dragItemRect = {(float)point.X, (float)point.Y, [dragItemImage size].width, [dragItemImage size].height};
        [dragItem setDraggingFrame: dragItemRect contents: dragItemImage];
        
        int op = 0; int ieffects = (int)effects;
        if((ieffects & (int)AvnDragDropEffects::Copy) != 0)
            op |= NSDragOperationCopy;
        if((ieffects & (int)AvnDragDropEffects::Link) != 0)
            op |= NSDragOperationLink;
        if((ieffects & (int)AvnDragDropEffects::Move) != 0)
            op |= NSDragOperationMove;
        [View beginDraggingSessionWithItems: @[dragItem] event: nsevent
                                     source: CreateDraggingSource((NSDragOperation) op, cb, sourceHandle)];
        return S_OK;
    }

    virtual bool IsDialog()
    {
        return false;
    }
    
protected:
    virtual NSWindowStyleMask GetStyle()
    {
        return NSWindowStyleMaskBorderless;
    }
    
    void UpdateStyle()
    {
        [Window setStyleMask: GetStyle()];
    }
    
public:
    virtual void OnResized ()
    {
        
    }
};

class WindowImpl : public virtual WindowBaseImpl, public virtual IAvnWindow, public IWindowStateChanged
{
private:
    bool _canResize;
    bool _fullScreenActive;
    SystemDecorations _decorations;
    AvnWindowState _lastWindowState;
    AvnWindowState _actualWindowState;
    bool _inSetWindowState;
    NSRect _preZoomSize;
    bool _transitioningWindowState;
    bool _isClientAreaExtended;
    bool _isDialog;
    AvnExtendClientAreaChromeHints _extendClientHints;
    
    FORWARD_IUNKNOWN()
    BEGIN_INTERFACE_MAP()
    INHERIT_INTERFACE_MAP(WindowBaseImpl)
    INTERFACE_MAP_ENTRY(IAvnWindow, IID_IAvnWindow)
    END_INTERFACE_MAP()
    virtual ~WindowImpl()
    {
    }
    
    ComPtr<IAvnWindowEvents> WindowEvents;
    WindowImpl(IAvnWindowEvents* events, IAvnGlContext* gl) : WindowBaseImpl(events, gl)
    {
        _isClientAreaExtended = false;
        _extendClientHints = AvnDefaultChrome;
        _fullScreenActive = false;
        _canResize = true;
        _decorations = SystemDecorationsFull;
        _transitioningWindowState = false;
        _inSetWindowState = false;
        _lastWindowState = Normal;
        _actualWindowState = Normal;
        WindowEvents = events;
        [Window setCanBecomeKeyAndMain];
        [Window disableCursorRects];
        [Window setTabbingMode:NSWindowTabbingModeDisallowed];
    }
    
    void HideOrShowTrafficLights ()
    {
        if (Window == nil)
        {
            return;
        }
        
        for (id subview in Window.contentView.superview.subviews) {
            if ([subview isKindOfClass:NSClassFromString(@"NSTitlebarContainerView")]) {
                NSView *titlebarView = [subview subviews][0];
                for (id button in titlebarView.subviews) {
                    if ([button isKindOfClass:[NSButton class]])
                    {
                        if(_isClientAreaExtended)
                        {
                            auto wantsChrome = (_extendClientHints & AvnSystemChrome) || (_extendClientHints & AvnPreferSystemChrome);
                            
                            [button setHidden: !wantsChrome];
                        }
                        else
                        {
                            [button setHidden: (_decorations != SystemDecorationsFull)];
                        }
                        
                        [button setWantsLayer:true];
                    }
                }
            }
        }
    }
    
    virtual HRESULT Show (bool activate, bool isDialog) override
    {
        START_COM_CALL;
        
        @autoreleasepool
        {
<<<<<<< HEAD
            _isDialog = isDialog;
            WindowBaseImpl::Show(activate, isDialog);
=======
            WindowBaseImpl::Show(activate);
>>>>>>> a874df62
            
            HideOrShowTrafficLights();
            
            return SetWindowState(_lastWindowState);
        }
    }
    
    virtual HRESULT SetEnabled (bool enable) override
    {
        START_COM_CALL;
        
        @autoreleasepool
        {
            [Window setEnabled:enable];
            return S_OK;
        }
    }
    
    virtual HRESULT SetParent (IAvnWindow* parent) override
    {
        START_COM_CALL;
        
        @autoreleasepool
        {
            if(parent == nullptr)
                return E_POINTER;

            auto cparent = dynamic_cast<WindowImpl*>(parent);
            if(cparent == nullptr)
                return E_INVALIDARG;
            
            [cparent->Window addChildWindow:Window ordered:NSWindowAbove];
            
            UpdateStyle();
            
            return S_OK;
        }
    }
    
    void StartStateTransition () override
    {
        _transitioningWindowState = true;
    }
    
    void EndStateTransition () override
    {
        _transitioningWindowState = false;
    }
    
    SystemDecorations Decorations () override
    {
        return _decorations;
    }
    
    AvnWindowState WindowState () override
    {
        return _lastWindowState;
    }
    
    void WindowStateChanged () override
    {
        if(_shown && !_inSetWindowState && !_transitioningWindowState)
        {
            AvnWindowState state;
            GetWindowState(&state);
            
            if(_lastWindowState != state)
            {
                if(_isClientAreaExtended)
                {
                    if(_lastWindowState == FullScreen)
                    {
                        // we exited fs.
                       if(_extendClientHints & AvnOSXThickTitleBar)
                       {
                          Window.toolbar = [NSToolbar new];
                          Window.toolbar.showsBaselineSeparator = false;
                       }

                       [Window setTitlebarAppearsTransparent:true];

                       [StandardContainer setFrameSize: StandardContainer.frame.size];
                    }
                    else if(state == FullScreen)
                    {
                        // we entered fs.
                        if(_extendClientHints & AvnOSXThickTitleBar)
                        {
                            Window.toolbar = nullptr;
                        }
                       
                        [Window setTitlebarAppearsTransparent:false];
                        
                        [StandardContainer setFrameSize: StandardContainer.frame.size];
                    }
                }
                
                _lastWindowState = state;
                _actualWindowState = state;
                WindowEvents->WindowStateChanged(state);
            }
        }
    }
    
    bool UndecoratedIsMaximized ()
    {
        auto windowSize = [Window frame];
        auto available = [Window screen].visibleFrame;
        return CGRectEqualToRect(windowSize, available);
    }
    
    bool IsZoomed ()
    {
        return _decorations == SystemDecorationsFull ? [Window isZoomed] : UndecoratedIsMaximized();
    }
    
    void DoZoom()
    {
        switch (_decorations)
        {
            case SystemDecorationsNone:
            case SystemDecorationsBorderOnly:
                [Window setFrame:[Window screen].visibleFrame display:true];
                break;

            
            case SystemDecorationsFull:
                [Window performZoom:Window];
                break;
        }
    }
    
    virtual HRESULT SetCanResize(bool value) override
    {
        START_COM_CALL;
        
        @autoreleasepool
        {
            _canResize = value;
            UpdateStyle();
            return S_OK;
        }
    }
    
    virtual HRESULT SetDecorations(SystemDecorations value) override
    {
        START_COM_CALL;
        
        @autoreleasepool
        {
            auto currentWindowState = _lastWindowState;
            _decorations = value;
            
            if(_fullScreenActive)
            {
                return S_OK;
            }
            
            UpdateStyle();
            
            HideOrShowTrafficLights();

            switch (_decorations)
            {
                case SystemDecorationsNone:
                    [Window setHasShadow:NO];
                    [Window setTitleVisibility:NSWindowTitleHidden];
                    [Window setTitlebarAppearsTransparent:YES];
                    
                    if(currentWindowState == Maximized)
                    {
                        if(!UndecoratedIsMaximized())
                        {
                            DoZoom();
                        }
                    }
                    break;

                case SystemDecorationsBorderOnly:
                    [Window setHasShadow:YES];
                    [Window setTitleVisibility:NSWindowTitleHidden];
                    [Window setTitlebarAppearsTransparent:YES];
                    
                    if(currentWindowState == Maximized)
                    {
                        if(!UndecoratedIsMaximized())
                        {
                            DoZoom();
                        }
                    }
                    break;

                case SystemDecorationsFull:
                    [Window setHasShadow:YES];
                    [Window setTitleVisibility:NSWindowTitleVisible];
                    [Window setTitlebarAppearsTransparent:NO];
                    [Window setTitle:_lastTitle];
                    
                    if(currentWindowState == Maximized)
                    {
                        auto newFrame = [Window contentRectForFrameRect:[Window frame]].size;
                        
                        [View setFrameSize:newFrame];
                    }
                    break;
            }

            return S_OK;
        }
    }
    
    virtual HRESULT SetTitle (char* utf8title) override
    {
        START_COM_CALL;
        
        @autoreleasepool
        {
            _lastTitle = [NSString stringWithUTF8String:(const char*)utf8title];
            [Window setTitle:_lastTitle];
            
            return S_OK;
        }
    }
    
    virtual HRESULT SetTitleBarColor(AvnColor color) override
    {
        START_COM_CALL;
        
        @autoreleasepool
        {
            float a = (float)color.Alpha / 255.0f;
            float r = (float)color.Red / 255.0f;
            float g = (float)color.Green / 255.0f;
            float b = (float)color.Blue / 255.0f;
            
            auto nscolor = [NSColor colorWithSRGBRed:r green:g blue:b alpha:a];
            
            // Based on the titlebar color we have to choose either light or dark
            // OSX doesnt let you set a foreground color for titlebar.
            if ((r*0.299 + g*0.587 + b*0.114) > 186.0f / 255.0f)
            {
                [Window setAppearance:[NSAppearance appearanceNamed:NSAppearanceNameVibrantLight]];
            }
            else
            {
                [Window setAppearance:[NSAppearance appearanceNamed:NSAppearanceNameVibrantDark]];
            }
            
            [Window setTitlebarAppearsTransparent:true];
            [Window setBackgroundColor:nscolor];
        }
        
        return S_OK;
    }
    
    virtual HRESULT GetWindowState (AvnWindowState*ret) override
    {
        START_COM_CALL;
        
        @autoreleasepool
        {
            if(ret == nullptr)
            {
                return E_POINTER;
            }
            
            if(([Window styleMask] & NSWindowStyleMaskFullScreen) == NSWindowStyleMaskFullScreen)
            {
                *ret = FullScreen;
                return S_OK;
            }
            
            if([Window isMiniaturized])
            {
                *ret = Minimized;
                return S_OK;
            }
            
            if(IsZoomed())
            {
                *ret = Maximized;
                return S_OK;
            }
            
            *ret = Normal;
            
            return S_OK;
        }
    }
    
    virtual HRESULT TakeFocusFromChildren () override
    {
        START_COM_CALL;
        
        @autoreleasepool
        {
            if(Window == nil)
                return S_OK;
            if([Window isKeyWindow])
                [Window makeFirstResponder: View];
            
            return S_OK;
        }
    }
    
    virtual HRESULT SetExtendClientArea (bool enable) override
    {
        START_COM_CALL;
        
        @autoreleasepool
        {
            _isClientAreaExtended = enable;
            
            if(enable)
            {
                Window.titleVisibility = NSWindowTitleHidden;
                
                [Window setTitlebarAppearsTransparent:true];
                
                auto wantsTitleBar = (_extendClientHints & AvnSystemChrome) || (_extendClientHints & AvnPreferSystemChrome);
                
                if (wantsTitleBar)
                {
                    [StandardContainer ShowTitleBar:true];
                }
                else
                {
                    [StandardContainer ShowTitleBar:false];
                }
                
                if(_extendClientHints & AvnOSXThickTitleBar)
                {
                    Window.toolbar = [NSToolbar new];
                    Window.toolbar.showsBaselineSeparator = false;
                }
                else
                {
                    Window.toolbar = nullptr;
                }
            }
            else
            {
                Window.titleVisibility = NSWindowTitleVisible;
                Window.toolbar = nullptr;
                [Window setTitlebarAppearsTransparent:false];
                View.layer.zPosition = 0;
            }
            
            [Window setIsExtended:enable];
            
            HideOrShowTrafficLights();
            
            UpdateStyle();
            
            return S_OK;
        }
    }
    
    virtual HRESULT SetExtendClientAreaHints (AvnExtendClientAreaChromeHints hints) override
    {
        START_COM_CALL;
        
        @autoreleasepool
        {
            _extendClientHints = hints;
            
            SetExtendClientArea(_isClientAreaExtended);
            return S_OK;
        }
    }
    
    virtual HRESULT GetExtendTitleBarHeight (double*ret) override
    {
        START_COM_CALL;
        
        @autoreleasepool
        {
            if(ret == nullptr)
            {
                return E_POINTER;
            }
            
            *ret = [Window getExtendedTitleBarHeight];
            
            return S_OK;
        }
    }
    
    virtual HRESULT SetExtendTitleBarHeight (double value) override
    {
        START_COM_CALL;
        
        @autoreleasepool
        {
            [StandardContainer SetTitleBarHeightHint:value];
            return S_OK;
        }
    }
    
    void EnterFullScreenMode ()
    {
        _fullScreenActive = true;
        
        [Window setHasShadow:YES];
        [Window setTitleVisibility:NSWindowTitleVisible];
        [Window setTitlebarAppearsTransparent:NO];
        [Window setTitle:_lastTitle];
        
        Window.styleMask = Window.styleMask | NSWindowStyleMaskTitled | NSWindowStyleMaskResizable;
        Window.styleMask = Window.styleMask & ~NSWindowStyleMaskFullSizeContentView;
    
        [Window toggleFullScreen:nullptr];
    }
    
    void ExitFullScreenMode ()
    {
        [Window toggleFullScreen:nullptr];
        
        _fullScreenActive = false;
        
        SetDecorations(_decorations);
    }
    
    virtual HRESULT SetWindowState (AvnWindowState state) override
    {
        START_COM_CALL;
        
        @autoreleasepool
        {
            if(Window == nullptr)
            {
                return  S_OK;
            }
            
            if(_actualWindowState == state)
            {
                return S_OK;
            }
            
            _inSetWindowState = true;
            
            auto currentState = _actualWindowState;
            _lastWindowState = state;
            
            if(currentState == Normal)
            {
                _preZoomSize = [Window frame];
            }
            
            if(_shown)
            {
                switch (state) {
                    case Maximized:
                        if(currentState == FullScreen)
                        {
                            ExitFullScreenMode();
                        }
                        
                        lastPositionSet.X = 0;
                        lastPositionSet.Y = 0;
                        
                        if([Window isMiniaturized])
                        {
                            [Window deminiaturize:Window];
                        }
                        
                        if(!IsZoomed())
                        {
                            DoZoom();
                        }
                        break;
                        
                    case Minimized:
                        if(currentState == FullScreen)
                        {
                            ExitFullScreenMode();
                        }
                        else
                        {
                            [Window miniaturize:Window];
                        }
                        break;
                        
                    case FullScreen:
                        if([Window isMiniaturized])
                        {
                            [Window deminiaturize:Window];
                        }
                        
                        EnterFullScreenMode();
                        break;
                        
                    case Normal:
                        if([Window isMiniaturized])
                        {
                            [Window deminiaturize:Window];
                        }
                        
                        if(currentState == FullScreen)
                        {
                            ExitFullScreenMode();
                        }
                        
                        if(IsZoomed())
                        {
                            if(_decorations == SystemDecorationsFull)
                            {
                                DoZoom();
                            }
                            else
                            {
                                [Window setFrame:_preZoomSize display:true];
                                auto newFrame = [Window contentRectForFrameRect:[Window frame]].size;
                                
                                [View setFrameSize:newFrame];
                            }
                            
                        }
                        break;
                }
                
                _actualWindowState = _lastWindowState;
            }
            
            
            _inSetWindowState = false;
            
            return S_OK;
        }
    }

    virtual void OnResized () override
    {
        if(_shown && !_inSetWindowState && !_transitioningWindowState)
        {
            WindowStateChanged();
        }
    }
    
    virtual bool IsDialog() override
    {
        return _isDialog;
    }
    
protected:
    virtual NSWindowStyleMask GetStyle() override
    {
        unsigned long s = NSWindowStyleMaskBorderless;

        switch (_decorations)
        {
            case SystemDecorationsNone:
                s = s | NSWindowStyleMaskFullSizeContentView;
                break;

            case SystemDecorationsBorderOnly:
                s = s | NSWindowStyleMaskTitled | NSWindowStyleMaskFullSizeContentView;
                break;

            case SystemDecorationsFull:
                s = s | NSWindowStyleMaskTitled | NSWindowStyleMaskClosable | NSWindowStyleMaskBorderless;
                
                if(_canResize)
                {
                    s = s | NSWindowStyleMaskResizable;
                }
                break;
        }

        if([Window parentWindow] == nullptr)
        {
            s |= NSWindowStyleMaskMiniaturizable;
        }
        
        if(_isClientAreaExtended)
        {
            s |= NSWindowStyleMaskFullSizeContentView | NSWindowStyleMaskTexturedBackground;
        }
        return s;
    }
};

NSArray* AllLoopModes = [NSArray arrayWithObjects: NSDefaultRunLoopMode, NSEventTrackingRunLoopMode, NSModalPanelRunLoopMode, NSRunLoopCommonModes, NSConnectionReplyMode, nil];

@implementation AutoFitContentView
{
    NSVisualEffectView* _titleBarMaterial;
    NSBox* _titleBarUnderline;
    NSView* _content;
    NSVisualEffectView* _blurBehind;
    double _titleBarHeightHint;
    bool _settingSize;
}

-(AutoFitContentView* _Nonnull) initWithContent:(NSView *)content
{
    _titleBarHeightHint = -1;
    _content = content;
    _settingSize = false;

    [self setAutoresizesSubviews:true];
    [self setWantsLayer:true];
    
    _titleBarMaterial = [NSVisualEffectView new];
    [_titleBarMaterial setBlendingMode:NSVisualEffectBlendingModeWithinWindow];
    [_titleBarMaterial setMaterial:NSVisualEffectMaterialTitlebar];
    [_titleBarMaterial setWantsLayer:true];
    _titleBarMaterial.hidden = true;
    
    _titleBarUnderline = [NSBox new];
    _titleBarUnderline.boxType = NSBoxSeparator;
    _titleBarUnderline.fillColor = [NSColor underPageBackgroundColor];
    _titleBarUnderline.hidden = true;
    
    [self addSubview:_titleBarMaterial];
    [self addSubview:_titleBarUnderline];
    
    _blurBehind = [NSVisualEffectView new];
    [_blurBehind setBlendingMode:NSVisualEffectBlendingModeBehindWindow];
    [_blurBehind setMaterial:NSVisualEffectMaterialLight];
    [_blurBehind setWantsLayer:true];
    _blurBehind.hidden = true;
    
    [_blurBehind setAutoresizingMask:NSViewWidthSizable | NSViewHeightSizable];
    [_content setAutoresizingMask:NSViewWidthSizable | NSViewHeightSizable];
    
    [self addSubview:_blurBehind];
    [self addSubview:_content];
    
    [self setWantsLayer:true];
    return self;
}

-(void) ShowBlur:(bool)show
{
    _blurBehind.hidden = !show;
}

-(void) ShowTitleBar: (bool) show
{
    _titleBarMaterial.hidden = !show;
    _titleBarUnderline.hidden = !show;
}

-(void) SetTitleBarHeightHint: (double) height
{
    _titleBarHeightHint = height;
    
    [self setFrameSize:self.frame.size];
}

-(void)setFrameSize:(NSSize)newSize
{
    if(_settingSize)
    {
        return;
    }
    
    _settingSize = true;
    [super setFrameSize:newSize];
    
    auto window = objc_cast<AvnWindow>([self window]);
    
    // TODO get actual titlebar size
    
    double height = _titleBarHeightHint == -1 ? [window getExtendedTitleBarHeight] : _titleBarHeightHint;
    
    NSRect tbar;
    tbar.origin.x = 0;
    tbar.origin.y = newSize.height - height;
    tbar.size.width = newSize.width;
    tbar.size.height = height;
    
    [_titleBarMaterial setFrame:tbar];
    tbar.size.height = height < 1 ? 0 : 1;
    [_titleBarUnderline setFrame:tbar];

    _settingSize = false;
}

-(void) SetContent: (NSView* _Nonnull) content
{
    if(content != nullptr)
    {
        [content removeFromSuperview];
        [self addSubview:content];
        _content = content;
    }
}
@end

@implementation AvnView
{
    ComPtr<WindowBaseImpl> _parent;
    ComPtr<IUnknown> _swRenderedFrame;
    AvnFramebuffer _swRenderedFrameBuffer;
    bool _queuedDisplayFromThread;
    NSTrackingArea* _area;
    bool _isLeftPressed, _isMiddlePressed, _isRightPressed, _isXButton1Pressed, _isXButton2Pressed, _isMouseOver;
    AvnInputModifiers _modifierState;
    NSEvent* _lastMouseDownEvent;
    bool _lastKeyHandled;
    AvnPixelSize _lastPixelSize;
    NSObject<IRenderTarget>* _renderTarget;
}

- (void)onClosed
{
    @synchronized (self)
    {
        _parent = nullptr;
    }
}

-(AvnPixelSize) getPixelSize
{
    return _lastPixelSize;
}

- (NSEvent*) lastMouseDownEvent
{
    return _lastMouseDownEvent;
}

- (void) updateRenderTarget
{
    [_renderTarget resize:_lastPixelSize withScale: [[self window] backingScaleFactor]];
    [self setNeedsDisplayInRect:[self frame]];
}

-(AvnView*)  initWithParent: (WindowBaseImpl*) parent
{
    self = [super init];
    _renderTarget = parent->renderTarget;
    [self setWantsLayer:YES];
    [self setLayerContentsRedrawPolicy: NSViewLayerContentsRedrawDuringViewResize];
    
    _parent = parent;
    _area = nullptr;
    _lastPixelSize.Height = 100;
    _lastPixelSize.Width = 100;
    [self registerForDraggedTypes: @[@"public.data", GetAvnCustomDataType()]];
    
    _modifierState = AvnInputModifiersNone;
    return self;
}

- (BOOL)isFlipped
{
    return YES;
}

- (BOOL)wantsUpdateLayer
{
    return YES;
}

- (void)setLayer:(CALayer *)layer
{
    [_renderTarget setNewLayer: layer];
    [super setLayer: layer];
}

- (BOOL)isOpaque
{
    return YES;
}

- (BOOL)acceptsFirstResponder
{
    return true;
}

- (BOOL)acceptsFirstMouse:(NSEvent *)event
{
    return true;
}

- (BOOL)canBecomeKeyView
{
    return true;
}

-(void)setFrameSize:(NSSize)newSize
{
    [super setFrameSize:newSize];
    
    if(_area != nullptr)
    {
        [self removeTrackingArea:_area];
        _area = nullptr;
    }

    if (_parent == nullptr)
    {
        return;
    }

    NSRect rect = NSZeroRect;
    rect.size = newSize;
    
    NSTrackingAreaOptions options = NSTrackingActiveAlways | NSTrackingMouseMoved | NSTrackingEnabledDuringMouseDrag;
    _area = [[NSTrackingArea alloc] initWithRect:rect options:options owner:self userInfo:nullptr];
    [self addTrackingArea:_area];
    
    _parent->UpdateCursor();
    
    auto fsize = [self convertSizeToBacking: [self frame].size];
    
    if(_lastPixelSize.Width != (int)fsize.width || _lastPixelSize.Height != (int)fsize.height)
    {
        _lastPixelSize.Width = (int)fsize.width;
        _lastPixelSize.Height = (int)fsize.height;
        [self updateRenderTarget];
    
        _parent->BaseEvents->Resized(AvnSize{newSize.width, newSize.height});
    }
}

- (void)updateLayer
{
    AvnInsidePotentialDeadlock deadlock;
    if (_parent == nullptr)
    {
        return;
    }
    
    _parent->BaseEvents->RunRenderPriorityJobs();
    
    if (_parent == nullptr)
    {
        return;
    }
        
    _parent->BaseEvents->Paint();
}

- (void)drawRect:(NSRect)dirtyRect
{
    return;
}

-(void) setSwRenderedFrame: (AvnFramebuffer*) fb dispose: (IUnknown*) dispose
{
    @autoreleasepool {
        [_renderTarget setSwFrame:fb];
        dispose->Release();
    }
}

- (AvnPoint) translateLocalPoint:(AvnPoint)pt
{
    pt.Y = [self bounds].size.height - pt.Y;
    return pt;
}

- (AvnPoint)toAvnPoint:(CGPoint)p
{
    AvnPoint result;
    
    result.X = p.x;
    result.Y = p.y;
    
    return result;
}

- (void) viewDidChangeBackingProperties
{
    auto fsize = [self convertSizeToBacking: [self frame].size];
    _lastPixelSize.Width = (int)fsize.width;
    _lastPixelSize.Height = (int)fsize.height;
    [self updateRenderTarget];
    
    if(_parent != nullptr)
    {
        _parent->BaseEvents->ScalingChanged([_parent->Window backingScaleFactor]);
    }
    
    [super viewDidChangeBackingProperties];
}

- (bool) ignoreUserInput:(bool)trigerInputWhenDisabled
{
    auto parentWindow = objc_cast<AvnWindow>([self window]);
    
    if(parentWindow == nil || ![parentWindow shouldTryToHandleEvents])
    {
        if(trigerInputWhenDisabled)
        {
            auto window = dynamic_cast<WindowImpl*>(_parent.getRaw());
            
            if(window != nullptr)
            {
                window->WindowEvents->GotInputWhenDisabled();
            }
        }
        
        return TRUE;
    }
    
    return FALSE;
}

- (void)mouseEvent:(NSEvent *)event withType:(AvnRawMouseEventType) type
{
    bool triggerInputWhenDisabled = type != Move;
    
    if([self ignoreUserInput: triggerInputWhenDisabled])
    {
        return;
    }
    
    auto localPoint = [self convertPoint:[event locationInWindow] toView:self];
    auto avnPoint = [self toAvnPoint:localPoint];
    auto point = [self translateLocalPoint:avnPoint];
    AvnVector delta;
    
    if(type == Wheel)
    {
        auto speed = 5;
        
        if([event hasPreciseScrollingDeltas])
        {
            speed = 50;
        }
        
        delta.X = [event scrollingDeltaX] / speed;
        delta.Y = [event scrollingDeltaY] / speed;
        
        if(delta.X == 0 && delta.Y == 0)
        {
            return;
        }
    }
    
    auto timestamp = [event timestamp] * 1000;
    auto modifiers = [self getModifiers:[event modifierFlags]];
    
    if(type != AvnRawMouseEventType::Move ||
       (
           [self window] != nil &&
           (
                [[self window] firstResponder] == nil
                || ![[[self window] firstResponder] isKindOfClass: [NSView class]]
           )
       )
    )
        [self becomeFirstResponder];
    
    if(_parent != nullptr)
    {
        _parent->BaseEvents->RawMouseEvent(type, timestamp, modifiers, point, delta);
    }
    
    [super mouseMoved:event];
}

- (BOOL) resignFirstResponder
{
    _parent->BaseEvents->LostFocus();
    return YES;
}

- (void)mouseMoved:(NSEvent *)event
{
    [self mouseEvent:event withType:Move];
}

- (void)mouseDown:(NSEvent *)event
{
    _isLeftPressed = true;
    _lastMouseDownEvent = event;
    [self mouseEvent:event withType:LeftButtonDown];
}

- (void)otherMouseDown:(NSEvent *)event
{
    _lastMouseDownEvent = event;

    switch(event.buttonNumber)
    {
        case 3:
            _isMiddlePressed = true;
            [self mouseEvent:event withType:MiddleButtonDown];
            break;
        case 4:
            _isXButton1Pressed = true;
            [self mouseEvent:event withType:XButton1Down];
            break;
        case 5:
            _isXButton2Pressed = true;
            [self mouseEvent:event withType:XButton2Down];
            break;
    }
}

- (void)rightMouseDown:(NSEvent *)event
{
    _isRightPressed = true;
    _lastMouseDownEvent = event;
    [self mouseEvent:event withType:RightButtonDown];
}

- (void)mouseUp:(NSEvent *)event
{
    _isLeftPressed = false;
    [self mouseEvent:event withType:LeftButtonUp];
}

- (void)otherMouseUp:(NSEvent *)event
{
    switch(event.buttonNumber)
    {
        case 3:
            _isMiddlePressed = false;
            [self mouseEvent:event withType:MiddleButtonUp];
            break;
        case 4:
            _isXButton1Pressed = false;
            [self mouseEvent:event withType:XButton1Up];
            break;
        case 5:
            _isXButton2Pressed = false;
            [self mouseEvent:event withType:XButton2Up];
            break;
    }
}

- (void)rightMouseUp:(NSEvent *)event
{
    _isRightPressed = false;
    [self mouseEvent:event withType:RightButtonUp];
}

- (void)mouseDragged:(NSEvent *)event
{
    [self mouseEvent:event withType:Move];
    [super mouseDragged:event];
}

- (void)otherMouseDragged:(NSEvent *)event
{
    [self mouseEvent:event withType:Move];
    [super otherMouseDragged:event];
}

- (void)rightMouseDragged:(NSEvent *)event
{
    [self mouseEvent:event withType:Move];
    [super rightMouseDragged:event];
}

- (void)scrollWheel:(NSEvent *)event
{
    [self mouseEvent:event withType:Wheel];
    [super scrollWheel:event];
}

- (void)mouseEntered:(NSEvent *)event
{
    _isMouseOver = true;
    [super mouseEntered:event];
}

- (void)mouseExited:(NSEvent *)event
{
    _isMouseOver = false;
    [self mouseEvent:event withType:LeaveWindow];
    [super mouseExited:event];
} 

- (void) keyboardEvent: (NSEvent *) event withType: (AvnRawKeyEventType)type
{
    if([self ignoreUserInput: false])
    {
        return;
    }
    
    auto key = s_KeyMap[[event keyCode]];
    
    auto timestamp = [event timestamp] * 1000;
    auto modifiers = [self getModifiers:[event modifierFlags]];
     
    if(_parent != nullptr)
    {
        _lastKeyHandled = _parent->BaseEvents->RawKeyEvent(type, timestamp, modifiers, key);
    }
}

- (BOOL)performKeyEquivalent:(NSEvent *)event
{
    bool result = _lastKeyHandled;
    
    _lastKeyHandled = false;
    
    return result;
}

- (void)flagsChanged:(NSEvent *)event
{
    auto newModifierState = [self getModifiers:[event modifierFlags]];
    
    bool isAltCurrentlyPressed = (_modifierState & Alt) == Alt;
    bool isControlCurrentlyPressed = (_modifierState & Control) == Control;
    bool isShiftCurrentlyPressed = (_modifierState & Shift) == Shift;
    bool isCommandCurrentlyPressed = (_modifierState & Windows) == Windows;
    
    bool isAltPressed = (newModifierState & Alt) == Alt;
    bool isControlPressed = (newModifierState & Control) == Control;
    bool isShiftPressed = (newModifierState & Shift) == Shift;
    bool isCommandPressed = (newModifierState & Windows) == Windows;
    
    
    if (isAltPressed && !isAltCurrentlyPressed)
    {
        [self keyboardEvent:event withType:KeyDown];
    }
    else if (isAltCurrentlyPressed && !isAltPressed)
    {
        [self keyboardEvent:event withType:KeyUp];
    }
    
    if (isControlPressed && !isControlCurrentlyPressed)
    {
        [self keyboardEvent:event withType:KeyDown];
    }
    else if (isControlCurrentlyPressed && !isControlPressed)
    {
        [self keyboardEvent:event withType:KeyUp];
    }
    
    if (isShiftPressed && !isShiftCurrentlyPressed)
    {
        [self keyboardEvent:event withType:KeyDown];
    }
    else if(isShiftCurrentlyPressed && !isShiftPressed)
    {
        [self keyboardEvent:event withType:KeyUp];
    }
    
    if(isCommandPressed && !isCommandCurrentlyPressed)
    {
        [self keyboardEvent:event withType:KeyDown];
    }
    else if(isCommandCurrentlyPressed && ! isCommandPressed)
    {
        [self keyboardEvent:event withType:KeyUp];
    }
    
    _modifierState = newModifierState;
    
    [[self inputContext] handleEvent:event];
    [super flagsChanged:event];
}

- (void)keyDown:(NSEvent *)event
{
    [self keyboardEvent:event withType:KeyDown];
    [[self inputContext] handleEvent:event];
    [super keyDown:event];
}

- (void)keyUp:(NSEvent *)event
{
    [self keyboardEvent:event withType:KeyUp];
    [super keyUp:event];
}

- (AvnInputModifiers)getModifiers:(NSEventModifierFlags)mod
{
    unsigned int rv = 0;
    
    if (mod & NSEventModifierFlagControl)
        rv |= Control;
    if (mod & NSEventModifierFlagShift)
        rv |= Shift;
    if (mod & NSEventModifierFlagOption)
        rv |= Alt;
    if (mod & NSEventModifierFlagCommand)
        rv |= Windows;
    
    if (_isLeftPressed)
        rv |= LeftMouseButton;
    if (_isMiddlePressed)
        rv |= MiddleMouseButton;
    if (_isRightPressed)
        rv |= RightMouseButton;
    if (_isXButton1Pressed)
        rv |= XButton1MouseButton;
    if (_isXButton2Pressed)
        rv |= XButton2MouseButton;
    
    return (AvnInputModifiers)rv;
}

- (BOOL)hasMarkedText
{
    return _lastKeyHandled;
}

- (NSRange)markedRange
{
    return NSMakeRange(NSNotFound, 0);
}

- (NSRange)selectedRange
{
    return NSMakeRange(NSNotFound, 0);
}

- (void)setMarkedText:(id)string selectedRange:(NSRange)selectedRange replacementRange:(NSRange)replacementRange
{
    
}

- (void)unmarkText
{
    
}

- (NSArray<NSString *> *)validAttributesForMarkedText
{
    return [NSArray new];
}

- (NSAttributedString *)attributedSubstringForProposedRange:(NSRange)range actualRange:(NSRangePointer)actualRange
{
    return [NSAttributedString new];
}

- (void)insertText:(id)string replacementRange:(NSRange)replacementRange
{
    if(!_lastKeyHandled)
    {
        if(_parent != nullptr)
        {
            _lastKeyHandled = _parent->BaseEvents->RawTextInputEvent(0, [string UTF8String]);
        }
    }
}

- (NSUInteger)characterIndexForPoint:(NSPoint)point
{
    return 0;
}

- (NSRect)firstRectForCharacterRange:(NSRange)range actualRange:(NSRangePointer)actualRange
{
    CGRect result;
    
    return result;
}

- (NSDragOperation)triggerAvnDragEvent: (AvnDragEventType) type info: (id <NSDraggingInfo>)info
{
    auto localPoint = [self convertPoint:[info draggingLocation] toView:self];
    auto avnPoint = [self toAvnPoint:localPoint];
    auto point = [self translateLocalPoint:avnPoint];
    auto modifiers = [self getModifiers:[[NSApp currentEvent] modifierFlags]];
    NSDragOperation nsop = [info draggingSourceOperationMask];
   
        auto effects = ConvertDragDropEffects(nsop);
    int reffects = (int)_parent->BaseEvents
    ->DragEvent(type, point, modifiers, effects,
                CreateClipboard([info draggingPasteboard], nil),
                GetAvnDataObjectHandleFromDraggingInfo(info));
    
    NSDragOperation ret = 0;
    
    // Ensure that the managed part didn't add any new effects
    reffects = (int)effects & (int)reffects;
    
    // OSX requires exactly one operation
    if((reffects & (int)AvnDragDropEffects::Copy) != 0)
        ret = NSDragOperationCopy;
    else if((reffects & (int)AvnDragDropEffects::Move) != 0)
        ret = NSDragOperationMove;
    else if((reffects & (int)AvnDragDropEffects::Link) != 0)
        ret = NSDragOperationLink;
    if(ret == 0)
        ret = NSDragOperationNone;
    return ret;
}

- (NSDragOperation)draggingEntered:(id <NSDraggingInfo>)sender
{
    return [self triggerAvnDragEvent: AvnDragEventType::Enter info:sender];
}

- (NSDragOperation)draggingUpdated:(id <NSDraggingInfo>)sender
{
    return [self triggerAvnDragEvent: AvnDragEventType::Over info:sender];
}

- (void)draggingExited:(id <NSDraggingInfo>)sender
{
    [self triggerAvnDragEvent: AvnDragEventType::Leave info:sender];
}

- (BOOL)prepareForDragOperation:(id <NSDraggingInfo>)sender
{
    return [self triggerAvnDragEvent: AvnDragEventType::Over info:sender] != NSDragOperationNone;
}

- (BOOL)performDragOperation:(id <NSDraggingInfo>)sender
{
    return [self triggerAvnDragEvent: AvnDragEventType::Drop info:sender] != NSDragOperationNone;
}

- (void)concludeDragOperation:(nullable id <NSDraggingInfo>)sender
{
    
}

@end


@implementation AvnWindow
{
    ComPtr<WindowBaseImpl> _parent;
    bool _canBecomeKeyAndMain;
    bool _closed;
    bool _isEnabled;
    bool _isExtended;
    AvnMenu* _menu;
    double _lastScaling;
}

-(void) setIsExtended:(bool)value;
{
    _isExtended = value;
}

-(bool) isDialog
{
    return _parent->IsDialog();
}

-(double) getScaling
{
    return _lastScaling;
}

-(double) getExtendedTitleBarHeight
{
    if(_isExtended)
    {
        for (id subview in self.contentView.superview.subviews)
        {
            if ([subview isKindOfClass:NSClassFromString(@"NSTitlebarContainerView")])
            {
                NSView *titlebarView = [subview subviews][0];

                return (double)titlebarView.frame.size.height;
            }
        }

        return -1;
    }
    else
    {
        return 0;
    }
}

+(void)closeAll
{
    [[NSApplication sharedApplication] terminate:self];
}

- (void)performClose:(id)sender
{
    if([[self delegate] respondsToSelector:@selector(windowShouldClose:)])
    {
        if(![[self delegate] windowShouldClose:self]) return;
    }
    else if([self respondsToSelector:@selector(windowShouldClose:)])
    {
        if(![self windowShouldClose:self]) return;
    }

    [self close];
}

- (void)pollModalSession:(nonnull NSModalSession)session
{
    auto response = [NSApp runModalSession:session];
    
    if(response == NSModalResponseContinue)
    {
        dispatch_async(dispatch_get_main_queue(), ^{
            [self pollModalSession:session];
        });
    }
    else if (!_closed)
    {
        [self orderOut:self];
        [NSApp endModalSession:session];
    }
}

-(void) showWindowMenuWithAppMenu
{
    if(_menu != nullptr)
    {
        auto appMenuItem = ::GetAppMenuItem();
        
        if(appMenuItem != nullptr)
        {
            auto appMenu = [appMenuItem menu];
            
            [appMenu removeItem:appMenuItem];
            
            [_menu insertItem:appMenuItem atIndex:0];
            
            [_menu setHasGlobalMenuItem:true];
        }
        
        [NSApp setMenu:_menu];
    }
    else
    {
        [self showAppMenuOnly];
    }
}

-(void) showAppMenuOnly
{
    auto appMenuItem = ::GetAppMenuItem();
    
    if(appMenuItem != nullptr)
    {
        auto appMenu = ::GetAppMenu();
        
        auto nativeAppMenu = dynamic_cast<AvnAppMenu*>(appMenu);
        
        [[appMenuItem menu] removeItem:appMenuItem];
        
        if(_menu != nullptr)
        {
            [_menu setHasGlobalMenuItem:false];
        }
        
        [nativeAppMenu->GetNative() addItem:appMenuItem];
        
        [NSApp setMenu:nativeAppMenu->GetNative()];
    }
    else
    {
        [NSApp setMenu:nullptr];
    }
}

-(void) applyMenu:(AvnMenu *)menu
{
    if(menu == nullptr)
    {
        menu = [AvnMenu new];
    }
    
    _menu = menu;
}

-(void) setCanBecomeKeyAndMain
{
    _canBecomeKeyAndMain = true;
}

-(AvnWindow*)  initWithParent: (WindowBaseImpl*) parent
{
    self = [super init];
    [self setReleasedWhenClosed:false];
    _parent = parent;
    [self setDelegate:self];
    _closed = false;
    _isEnabled = true;
    
    _lastScaling = [self backingScaleFactor];
    [self setOpaque:NO];
    [self setBackgroundColor: [NSColor clearColor]];
    _isExtended = false;
    return self;
}

- (BOOL)windowShouldClose:(NSWindow *)sender
{
    auto window = dynamic_cast<WindowImpl*>(_parent.getRaw());
    
    if(window != nullptr)
    {
        return !window->WindowEvents->Closing();
    }
    
    return true;
}

- (void)windowDidChangeBackingProperties:(NSNotification *)notification
{
    _lastScaling = [self backingScaleFactor];
}

- (void)windowWillClose:(NSNotification *)notification
{
    _closed = true;
    if(_parent)
    {
        ComPtr<WindowBaseImpl> parent = _parent;
        _parent = NULL;
        [self restoreParentWindow];
        parent->BaseEvents->Closed();
        [parent->View onClosed];
    }
}

-(BOOL)canBecomeKeyWindow
{
    if (_canBecomeKeyAndMain)
    {
        // If the window has a child window being shown as a dialog then don't allow it to become the key window.
        for(NSWindow* uch in [self childWindows])
        {
            auto ch = objc_cast<AvnWindow>(uch);
            if(ch == nil)
                continue;
            if (ch.isDialog)
                return false;
        }
        
        return true;
    }
    
    return false;
}

-(BOOL)canBecomeMainWindow
{
    return _canBecomeKeyAndMain;
}

-(bool)shouldTryToHandleEvents
{
    return _isEnabled;
}

-(void) setEnabled:(bool)enable
{
    _isEnabled = enable;
}

-(void)becomeKeyWindow
{
    [self showWindowMenuWithAppMenu];
    
    if(_parent != nullptr)
    {
        _parent->BaseEvents->Activated();
    }

    [super becomeKeyWindow];
}

-(void) restoreParentWindow;
{
    auto parent = objc_cast<AvnWindow>([self parentWindow]);
    if(parent != nil)
    {
        [parent removeChildWindow:self];
    }
}

- (void)windowDidMiniaturize:(NSNotification *)notification
{
    auto parent = dynamic_cast<IWindowStateChanged*>(_parent.operator->());
    
    if(parent != nullptr)
    {
        parent->WindowStateChanged();
    }
}

- (void)windowDidDeminiaturize:(NSNotification *)notification
{
    auto parent = dynamic_cast<IWindowStateChanged*>(_parent.operator->());
    
    if(parent != nullptr)
    {
        parent->WindowStateChanged();
    }
}

- (void)windowDidResize:(NSNotification *)notification
{
    auto parent = dynamic_cast<IWindowStateChanged*>(_parent.operator->());
    
    if(parent != nullptr)
    {
        parent->WindowStateChanged();
    }
}

- (void)windowWillExitFullScreen:(NSNotification *)notification
{
    auto parent = dynamic_cast<IWindowStateChanged*>(_parent.operator->());
    
    if(parent != nullptr)
    {
        parent->StartStateTransition();
    }
}

- (void)windowDidExitFullScreen:(NSNotification *)notification
{
    auto parent = dynamic_cast<IWindowStateChanged*>(_parent.operator->());
    
    if(parent != nullptr)
    {
        parent->EndStateTransition();
        
        if(parent->Decorations() != SystemDecorationsFull && parent->WindowState() == Maximized)
        {
            NSRect screenRect = [[self screen] visibleFrame];
            [self setFrame:screenRect display:YES];
        }
        
        if(parent->WindowState() == Minimized)
        {
            [self miniaturize:nullptr];
        }
        
        parent->WindowStateChanged();
    }
}

- (void)windowWillEnterFullScreen:(NSNotification *)notification
{
    auto parent = dynamic_cast<IWindowStateChanged*>(_parent.operator->());
    
    if(parent != nullptr)
    {
        parent->StartStateTransition();
    }
}

- (void)windowDidEnterFullScreen:(NSNotification *)notification
{
    auto parent = dynamic_cast<IWindowStateChanged*>(_parent.operator->());
    
    if(parent != nullptr)
    {
        parent->EndStateTransition();
        parent->WindowStateChanged();
    }
}

- (BOOL)windowShouldZoom:(NSWindow *)window toFrame:(NSRect)newFrame
{
    return true;
}

-(void)resignKeyWindow
{
    if(_parent)
        _parent->BaseEvents->Deactivated();
    
    [self showAppMenuOnly];
    
    [super resignKeyWindow];
}

- (void)windowDidMove:(NSNotification *)notification
{
    AvnPoint position;
    
    if(_parent != nullptr)
    {
        _parent->GetPosition(&position);
        _parent->BaseEvents->PositionChanged(position);
    }
}
@end

class PopupImpl : public virtual WindowBaseImpl, public IAvnPopup
{
private:
    BEGIN_INTERFACE_MAP()
    INHERIT_INTERFACE_MAP(WindowBaseImpl)
    INTERFACE_MAP_ENTRY(IAvnPopup, IID_IAvnPopup)
    END_INTERFACE_MAP()
    virtual ~PopupImpl(){}
    ComPtr<IAvnWindowEvents> WindowEvents;
    PopupImpl(IAvnWindowEvents* events, IAvnGlContext* gl) : WindowBaseImpl(events, gl)
    {
        WindowEvents = events;
        [Window setLevel:NSPopUpMenuWindowLevel];
    }
protected:
    virtual NSWindowStyleMask GetStyle() override
    {
        return NSWindowStyleMaskBorderless;
    }
    
    virtual HRESULT Resize(double x, double y) override
    {
        START_COM_CALL;
        
        @autoreleasepool
        {
            if (Window != nullptr)
            {
                [Window setContentSize:NSSize{x, y}];
            
                [Window setFrameTopLeftPoint:ToNSPoint(ConvertPointY(lastPositionSet))];
            }
            
            return S_OK;
        }
    }
public:
    virtual bool ShouldTakeFocusOnShow() override
    {
        return false;
    }
};

extern IAvnPopup* CreateAvnPopup(IAvnWindowEvents*events, IAvnGlContext* gl)
{
    @autoreleasepool
    {
        IAvnPopup* ptr = dynamic_cast<IAvnPopup*>(new PopupImpl(events, gl));
        return ptr;
    }
}

extern IAvnWindow* CreateAvnWindow(IAvnWindowEvents*events, IAvnGlContext* gl)
{
    @autoreleasepool
    {
        IAvnWindow* ptr = (IAvnWindow*)new WindowImpl(events, gl);
        return ptr;
    }
}<|MERGE_RESOLUTION|>--- conflicted
+++ resolved
@@ -679,12 +679,8 @@
         
         @autoreleasepool
         {
-<<<<<<< HEAD
             _isDialog = isDialog;
             WindowBaseImpl::Show(activate, isDialog);
-=======
-            WindowBaseImpl::Show(activate);
->>>>>>> a874df62
             
             HideOrShowTrafficLights();
             
