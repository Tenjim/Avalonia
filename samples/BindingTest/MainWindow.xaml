<Window xmlns="https://github.com/avaloniaui"
<<<<<<< HEAD
        xmlns:vm="clr-namespace:BindingTest.ViewModels"
        xmlns:local="clr-namespace:BindingTest">
=======
        xmlns:x='http://schemas.microsoft.com/winfx/2006/xaml'
        xmlns:vm="clr-namespace:BindingTest.ViewModels;assembly=BindingTest"
        xmlns:local="clr-namespace:BindingTest;assembly=BindingTest">
>>>>>>> d79b7405
  <Window.Styles>
    <Style Selector="TextBlock.h1">
      <Setter Property="FontSize" Value="18"/>
    </Style>
  </Window.Styles>
  <Window.Resources>
    <vm:TestItem x:Key="SharedItem" StringValue="shared" />
  </Window.Resources>
  
  <TabControl>
    <TabItem Header="Basic">
      <StackPanel Orientation="Vertical">
        <StackPanel Orientation="Horizontal">
          <StackPanel Margin="18" Gap="4" Width="200">
            <TextBlock FontSize="16" Text="Simple Bindings"/>
            <TextBox Watermark="Two Way" UseFloatingWatermark="True" Text="{Binding Path=StringValue}" Name="first"/>
            <TextBox Watermark="One Way" UseFloatingWatermark="True" Text="{Binding Path=StringValue, Mode=OneWay}"/>
            <TextBox Watermark="One Time" UseFloatingWatermark="True" Text="{Binding Path=StringValue, Mode=OneTime}"/>
          </StackPanel>
          <StackPanel Margin="18" Gap="4" Width="200">
            <TextBlock FontSize="16" Text="Collection Bindings"/>
            <TextBox Watermark="Items[1].StringValue" UseFloatingWatermark="True" Text="{Binding Path=Items[1].StringValue}"/>
            <Button Command="{Binding ShuffleItems}">Shuffle</Button>
          </StackPanel>
          <StackPanel Margin="18" Gap="4" Width="200">
            <TextBlock FontSize="16" Text="Negated Bindings"/>
            <TextBox Watermark="Boolean String" UseFloatingWatermark="True" Text="{Binding Path=BooleanString}"/>
            <CheckBox IsChecked="{Binding !BooleanString}">!BooleanString</CheckBox>
            <CheckBox IsChecked="{Binding !!BooleanString}">!!BooleanString</CheckBox>
          </StackPanel>
        </StackPanel>
        <StackPanel Orientation="Horizontal">
          <StackPanel Margin="18" Gap="4" Width="200" HorizontalAlignment="Left">
            <TextBlock FontSize="16" Text="Numeric Bindings"/>
            <TextBox Watermark="Double" UseFloatingWatermark="True" Text="{Binding Path=DoubleValue, Mode=TwoWay}"/>
            <TextBlock Text="{Binding Path=DoubleValue}"/>
            <ProgressBar Maximum="10" Value="{Binding DoubleValue}"/>
          </StackPanel>
          <StackPanel Margin="18" Gap="4" Width="200" HorizontalAlignment="Left">
            <TextBlock FontSize="16" Text="Binding Sources"/>
            <TextBox Watermark="Value of first TextBox" UseFloatingWatermark="True" 
                     Text="{Binding #first.Text, Mode=TwoWay}"/>
            <TextBox Watermark="Value of SharedItem.StringValue" UseFloatingWatermark="True"
                     Text="{Binding StringValue, Source={StaticResource SharedItem}, Mode=TwoWay}"/>
            <TextBox Watermark="Value of SharedItem.StringValue (duplicate)" UseFloatingWatermark="True"
                     Text="{Binding StringValue, Source={StaticResource SharedItem}, Mode=TwoWay}"/>
          </StackPanel>
          <StackPanel Margin="18" Gap="4" Width="200" HorizontalAlignment="Left">
            <TextBlock FontSize="16" Text="Scheduler"/>
            <TextBox Watermark="Background Thread" Text="{Binding CurrentTime, Mode=OneWay}"/>
            <TextBlock FontSize="16" Text="Stream Operator"/>
            <TextBox Watermark="StreamOperator" Text="{Binding CurrentTimeObservable^, Mode=OneWay}"/>
          </StackPanel>
        </StackPanel>
      </StackPanel>
    </TabItem>
    <TabItem Header="ListBox">
      <StackPanel Orientation="Horizontal">
        <StackPanel.DataTemplates>
          <DataTemplate DataType="vm:TestItem">
            <TextBlock Text="{Binding StringValue}"/>
          </DataTemplate>
        </StackPanel.DataTemplates>
        <StackPanel Margin="18" Gap="4" Width="200">
          <TextBlock FontSize="16" Text="Multiple"/>
          <ListBox Items="{Binding Items}" SelectionMode="Multiple" SelectedItems="{Binding SelectedItems}"/>
        </StackPanel>
        <StackPanel Margin="18" Gap="4" Width="200">
          <TextBlock FontSize="16" Text="Multiple"/>
          <ListBox Items="{Binding Items}" SelectionMode="Multiple" SelectedItems="{Binding SelectedItems}"/>
        </StackPanel>
        <ContentControl Content="{Binding SelectedItems[0]}">
          <ContentControl.DataTemplates>
            <DataTemplate DataType="vm:TestItem">
              <local:TestItemView></local:TestItemView>
            </DataTemplate>
          </ContentControl.DataTemplates>
        </ContentControl>
      </StackPanel>
    </TabItem>
    <TabItem Header="Property Validation">
      <StackPanel Orientation="Horizontal">
        <StackPanel Margin="18" Gap="4" MinWidth="200" DataContext="{Binding ExceptionDataValidation}">
          <TextBlock FontSize="16" Text="Exception Validation"/>
          <TextBox Watermark="Less Than 10" UseFloatingWatermark="True" Text="{Binding Path=LessThan10}"/>
        </StackPanel>
        <StackPanel Margin="18" Gap="4" MinWidth="200" DataContext="{Binding IndeiDataValidation}">
          <TextBlock FontSize="16" Text="INotifyDataErrorInfo Validation"/>
          <TextBox Watermark="Maximum" UseFloatingWatermark="True" Text="{Binding Path=Maximum}"/>
          <TextBox Watermark="Value" UseFloatingWatermark="True" Text="{Binding Path=Value}"/>
        </StackPanel>
        <StackPanel Margin="18" Gap="4" MinWidth="200" DataContext="{Binding DataAnnotationsValidation}">
          <TextBlock FontSize="16" Text="Data Annotations Validation"/>
          <TextBox Watermark="Phone #" UseFloatingWatermark="True" Text="{Binding PhoneNumber}"/>
          <TextBox Watermark="Less Than 10" UseFloatingWatermark="True" Text="{Binding Path=LessThan10}"/>
        </StackPanel>
      </StackPanel>
    </TabItem>
    <TabItem Header="Commands">
      <StackPanel Margin="18" Gap="4" Width="200">
        <Button Content="Button" Command="{Binding StringValueCommand}" CommandParameter="Button"/>
        <ToggleButton Content="ToggleButton" IsChecked="{Binding BooleanFlag, Mode=OneWay}" Command="{Binding StringValueCommand}" CommandParameter="ToggleButton"/>
        <CheckBox Content="CheckBox" IsChecked="{Binding !BooleanFlag, Mode=OneWay}" Command="{Binding StringValueCommand}" CommandParameter="CheckBox"/>
        <RadioButton Content="Radio Button" IsChecked="{Binding !!BooleanFlag, Mode=OneWay}" Command="{Binding StringValueCommand}" CommandParameter="RadioButton"/>
        <TextBox Text="{Binding Path=StringValue}"/>
        <Button Content="Nested View Model Button" Name="NestedTest" Command="{Binding NestedModel.Command}" />
      </StackPanel>
    </TabItem>
  </TabControl>
</Window><|MERGE_RESOLUTION|>--- conflicted
+++ resolved
@@ -1,12 +1,7 @@
 <Window xmlns="https://github.com/avaloniaui"
-<<<<<<< HEAD
+        xmlns:x='http://schemas.microsoft.com/winfx/2006/xaml'
         xmlns:vm="clr-namespace:BindingTest.ViewModels"
         xmlns:local="clr-namespace:BindingTest">
-=======
-        xmlns:x='http://schemas.microsoft.com/winfx/2006/xaml'
-        xmlns:vm="clr-namespace:BindingTest.ViewModels;assembly=BindingTest"
-        xmlns:local="clr-namespace:BindingTest;assembly=BindingTest">
->>>>>>> d79b7405
   <Window.Styles>
     <Style Selector="TextBlock.h1">
       <Setter Property="FontSize" Value="18"/>
