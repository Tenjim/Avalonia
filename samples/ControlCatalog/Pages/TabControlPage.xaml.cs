using System;

using Avalonia;
using Avalonia.Controls;
using Avalonia.Markup.Xaml;
using Avalonia.Media.Imaging;
using Avalonia.Platform;
using ControlCatalog.ViewModels;

namespace ControlCatalog.Pages
{
    using System.Collections.Generic;

    public class TabControlPage : UserControl
    {
        private static IBitmap LoadBitmap(string uri)
        {
            var assets = AvaloniaLocator.Current!.GetService<IAssetLoader>()!;
            return new Bitmap(assets.Open(new Uri(uri)));
        }

        public TabControlPage()
        {
            InitializeComponent();

            DataContext = new TabControlPageViewModel
            {
                Tabs = new[]
                {
                    new TabControlPageViewModelItem
                    {
                        Header = "Arch",
                        Text = "This is the first templated tab page.",
                        Image = TabControlPage.LoadBitmap("avares://ControlCatalog/Assets/delicate-arch-896885_640.jpg"),
                    },
                    new TabControlPageViewModelItem
                    {
                        Header = "Leaf",
                        Text = "This is the second templated tab page.",
                        Image = TabControlPage.LoadBitmap("avares://ControlCatalog/Assets/maple-leaf-888807_640.jpg"),
                    },
                    new TabControlPageViewModelItem
                    {
                        Header = "Disabled",
                        Text = "You should not see this.",
                        IsEnabled = false,
                    },
                },
                TabPlacement = Dock.Top,
            };
        }

        private void InitializeComponent()
        {
            AvaloniaXamlLoader.Load(this);
        }

<<<<<<< HEAD
        private class PageViewModel : ViewModelBase
        {
            private Dock _tabPlacement;

            public TabItemViewModel[]? Tabs { get; set; }

            public Dock TabPlacement
            {
                get { return _tabPlacement; }
                set { this.RaiseAndSetIfChanged(ref _tabPlacement, value); }
            }
        }

        private class TabItemViewModel
        {
            public string? Header { get; set; }
            public string? Text { get; set; }
            public IBitmap? Image { get; set; }
            public bool IsEnabled { get; set; } = true;
=======
        private IBitmap LoadBitmap(string uri)
        {
            var assets = AvaloniaLocator.Current!.GetService<IAssetLoader>()!;
            return new Bitmap(assets.Open(new Uri(uri)));
>>>>>>> ed2a4a3d
        }
    }
}<|MERGE_RESOLUTION|>--- conflicted
+++ resolved
@@ -13,12 +13,6 @@
 
     public class TabControlPage : UserControl
     {
-        private static IBitmap LoadBitmap(string uri)
-        {
-            var assets = AvaloniaLocator.Current!.GetService<IAssetLoader>()!;
-            return new Bitmap(assets.Open(new Uri(uri)));
-        }
-
         public TabControlPage()
         {
             InitializeComponent();
@@ -31,13 +25,13 @@
                     {
                         Header = "Arch",
                         Text = "This is the first templated tab page.",
-                        Image = TabControlPage.LoadBitmap("avares://ControlCatalog/Assets/delicate-arch-896885_640.jpg"),
+                        Image = LoadBitmap("avares://ControlCatalog/Assets/delicate-arch-896885_640.jpg"),
                     },
                     new TabControlPageViewModelItem
                     {
                         Header = "Leaf",
                         Text = "This is the second templated tab page.",
-                        Image = TabControlPage.LoadBitmap("avares://ControlCatalog/Assets/maple-leaf-888807_640.jpg"),
+                        Image = LoadBitmap("avares://ControlCatalog/Assets/maple-leaf-888807_640.jpg"),
                     },
                     new TabControlPageViewModelItem
                     {
@@ -55,32 +49,10 @@
             AvaloniaXamlLoader.Load(this);
         }
 
-<<<<<<< HEAD
-        private class PageViewModel : ViewModelBase
-        {
-            private Dock _tabPlacement;
-
-            public TabItemViewModel[]? Tabs { get; set; }
-
-            public Dock TabPlacement
-            {
-                get { return _tabPlacement; }
-                set { this.RaiseAndSetIfChanged(ref _tabPlacement, value); }
-            }
-        }
-
-        private class TabItemViewModel
-        {
-            public string? Header { get; set; }
-            public string? Text { get; set; }
-            public IBitmap? Image { get; set; }
-            public bool IsEnabled { get; set; } = true;
-=======
         private IBitmap LoadBitmap(string uri)
         {
             var assets = AvaloniaLocator.Current!.GetService<IAssetLoader>()!;
             return new Bitmap(assets.Open(new Uri(uri)));
->>>>>>> ed2a4a3d
         }
     }
 }