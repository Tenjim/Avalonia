﻿using System;
using System.Diagnostics;
using System.Linq;
using System.Runtime.InteropServices;
using System.Threading;
using Avalonia;

namespace ControlCatalog.NetCore
{
    static class Program
    {
        static void Main(string[] args)
        {
            if (args.Contains("--wait-for-attach"))
            {
                Console.WriteLine("Attach debugger and use 'Set next statement'");
                while (true)
                {
                    Thread.Sleep(100);
                    if (Debugger.IsAttached)
                        break;
                }
            }
            if (args.Contains("--fbdev"))
                AppBuilder.Configure<App>().InitializeWithLinuxFramebuffer(tl =>
                {
                    tl.Content = new MainView();
                    System.Threading.ThreadPool.QueueUserWorkItem(_ => ConsoleSilencer());
                });
            else
                AppBuilder.Configure<App>()
<<<<<<< HEAD
                    .CustomPlatformDetect()
=======
                    .UsePlatformDetect()
                    .UseReactiveUI()
>>>>>>> 64c5a504
                    .Start<MainWindow>();
        }

        static AppBuilder CustomPlatformDetect(this AppBuilder builder)
        {
            //This is needed because we still aren't ready to have MonoMac backend as default one
            if (RuntimeInformation.IsOSPlatform(OSPlatform.OSX))
                return builder.UseSkia().UseMonoMac();
            return builder.UsePlatformDetect();
        }

        static void ConsoleSilencer()
        {
            Console.CursorVisible = false;
            while (true)
                Console.ReadKey(true);
        }
    }
}<|MERGE_RESOLUTION|>--- conflicted
+++ resolved
@@ -29,12 +29,8 @@
                 });
             else
                 AppBuilder.Configure<App>()
-<<<<<<< HEAD
                     .CustomPlatformDetect()
-=======
-                    .UsePlatformDetect()
                     .UseReactiveUI()
->>>>>>> 64c5a504
                     .Start<MainWindow>();
         }
 
