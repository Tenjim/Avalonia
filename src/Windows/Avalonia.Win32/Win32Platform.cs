using System;
using System.Collections.Generic;
using System.ComponentModel;
using System.Diagnostics.CodeAnalysis;
using System.IO;
using System.Reactive.Disposables;
using System.Runtime.InteropServices;
using System.Threading;
using Avalonia.Controls;
using Avalonia.Controls.ApplicationLifetimes;
using Avalonia.Controls.Platform;
using Avalonia.Input;
using Avalonia.Input.Platform;
using Avalonia.OpenGL;
using Avalonia.Platform;
using Avalonia.Rendering;
using Avalonia.Threading;
using Avalonia.Utilities;
using Avalonia.Win32.Input;
using Avalonia.Win32.Interop;
using static Avalonia.Win32.Interop.UnmanagedMethods;

namespace Avalonia
{
    public static class Win32ApplicationExtensions
    {
        public static T UseWin32<T>(
            this T builder) 
                where T : AppBuilderBase<T>, new()
        {
            return builder.UseWindowingSubsystem(
                () => Win32.Win32Platform.Initialize(
                    AvaloniaLocator.Current.GetService<Win32PlatformOptions>() ?? new Win32PlatformOptions()),
                "Win32");
        }
    }

    /// <summary>
    /// Platform-specific options which apply to Windows.
    /// </summary>
    public class Win32PlatformOptions
    {
        /// <summary>
        /// Deferred renderer would be used on Windows when set to true. Immediate renderer would be used when set to false. The default value is true.
        /// </summary>
        /// <remarks>
        /// Avalonia has two different renderers - Immediate and Deferred.
        /// Immediate re-renders the whole scene when some element is changed on the scene. Deferred re-renders only changed elements.
        /// </remarks>
        public bool UseDeferredRendering { get; set; } = true;

        /// <summary>
        /// Enables ANGLE for Windows. For every Windows which is above Win 7, the default is true,otherwise-false.
        /// </summary>
        /// <remarks>
        /// GPU would not be used for rendering if you would set that to false.
        /// </remarks>
        public bool? AllowEglInitialization { get; set; }

<<<<<<< HEAD
        /// <summary>
        /// Enables multitouch support. The default value is false.
        /// </summary>
        /// <remarks>
        /// Multitouch allows a surface (a touchpad or touchscreen) to recognize the presence of more than one point of contact with the surface at the same time.
        /// </remarks>
        public bool? EnableMultitouch { get; set; }

        /// <summary>
        /// Embeds popups to the window when set to true. The default value is false.
        /// </summary>
=======
        public bool? EnableMultitouch { get; set; } = true;
>>>>>>> abe8f416
        public bool OverlayPopups { get; set; }

        /// <summary>
        /// Avalonia would try to use native Widows OpenGL when set to true. The default value is false.
        /// </summary>
        public bool UseWgl { get; set; }

        public IList<GlVersion> WglProfiles { get; set; } = new List<GlVersion>
        {
            new GlVersion(GlProfileType.OpenGL, 4, 0),
            new GlVersion(GlProfileType.OpenGL, 3, 2),
        };

        /// <summary>
        /// Render Avalonia to a Texture inside the Windows.UI.Composition tree.
        /// </summary>
        /// <remarks>
        /// Supported on Windows 10 build 16299 and above. Ignored on other versions.
        /// This is recommended if you need to use AcrylicBlur or acrylic in your applications.
        /// </remarks>
        public bool UseWindowsUIComposition { get; set; } = true;
    }
}

namespace Avalonia.Win32
{
    class Win32Platform : IPlatformThreadingInterface, IPlatformSettings, IWindowingPlatform, IPlatformIconLoader, IPlatformLifetimeEventsImpl
    {
        private static readonly Win32Platform s_instance = new Win32Platform();
        private static Thread _uiThread;
        private UnmanagedMethods.WndProc _wndProcDelegate;
        private IntPtr _hwnd;
        private readonly List<Delegate> _delegates = new List<Delegate>();

        public Win32Platform()
        {
            SetDpiAwareness();
            CreateMessageWindow();
        }

        /// <summary>
        /// Gets the actual WindowsVersion. Same as the info returned from RtlGetVersion.
        /// </summary>
        public static Version WindowsVersion { get; } = RtlGetVersion();

        public static bool UseDeferredRendering => Options.UseDeferredRendering;
        internal static bool UseOverlayPopups => Options.OverlayPopups;
        public static Win32PlatformOptions Options { get; private set; }

        public Size DoubleClickSize => new Size(
            UnmanagedMethods.GetSystemMetrics(UnmanagedMethods.SystemMetric.SM_CXDOUBLECLK),
            UnmanagedMethods.GetSystemMetrics(UnmanagedMethods.SystemMetric.SM_CYDOUBLECLK));

        public TimeSpan DoubleClickTime => TimeSpan.FromMilliseconds(UnmanagedMethods.GetDoubleClickTime());

        public static void Initialize()
        {
            Initialize(new Win32PlatformOptions());
        }

        public static void Initialize(Win32PlatformOptions options)
        {
            Options = options;
            AvaloniaLocator.CurrentMutable
                .Bind<IClipboard>().ToSingleton<ClipboardImpl>()
                .Bind<ICursorFactory>().ToConstant(CursorFactory.Instance)
                .Bind<IKeyboardDevice>().ToConstant(WindowsKeyboardDevice.Instance)
                .Bind<IPlatformSettings>().ToConstant(s_instance)
                .Bind<IPlatformThreadingInterface>().ToConstant(s_instance)
                .Bind<IRenderLoop>().ToConstant(new RenderLoop())
                .Bind<IRenderTimer>().ToConstant(new DefaultRenderTimer(60))
                .Bind<ISystemDialogImpl>().ToSingleton<SystemDialogImpl>()
                .Bind<IWindowingPlatform>().ToConstant(s_instance)
                .Bind<PlatformHotkeyConfiguration>().ToConstant(new PlatformHotkeyConfiguration(KeyModifiers.Control)
                {
                    OpenContextMenu =
                    {
                        // Add Shift+F10
                        new KeyGesture(Key.F10, KeyModifiers.Shift)
                    }
                })
                .Bind<IPlatformIconLoader>().ToConstant(s_instance)
                .Bind<NonPumpingLockHelper.IHelperImpl>().ToConstant(new NonPumpingSyncContext.HelperImpl())
                .Bind<IMountedVolumeInfoProvider>().ToConstant(new WindowsMountedVolumeInfoProvider())
                .Bind<IPlatformLifetimeEventsImpl>().ToConstant(s_instance);

            Win32GlManager.Initialize();

            _uiThread = Thread.CurrentThread;

            if (OleContext.Current != null)
                AvaloniaLocator.CurrentMutable.Bind<IPlatformDragSource>().ToSingleton<DragSource>();
        }

        public bool HasMessages()
        {
            UnmanagedMethods.MSG msg;
            return UnmanagedMethods.PeekMessage(out msg, IntPtr.Zero, 0, 0, 0);
        }

        public void ProcessMessage()
        {

            if (UnmanagedMethods.GetMessage(out var msg, IntPtr.Zero, 0, 0) > -1)
            {
                UnmanagedMethods.TranslateMessage(ref msg);
                UnmanagedMethods.DispatchMessage(ref msg);
            }
            else
            {
                Logging.Logger.TryGet(Logging.LogEventLevel.Error, Logging.LogArea.Win32Platform)
                    ?.Log(this, "Unmanaged error in {0}. Error Code: {1}", nameof(ProcessMessage), Marshal.GetLastWin32Error());

            }
        }

        public void RunLoop(CancellationToken cancellationToken)
        {
            var result = 0;
            while (!cancellationToken.IsCancellationRequested 
                && (result = UnmanagedMethods.GetMessage(out var msg, IntPtr.Zero, 0, 0)) > 0)
            {
                UnmanagedMethods.TranslateMessage(ref msg);
                UnmanagedMethods.DispatchMessage(ref msg);
            }
            if (result < 0)
            {
                Logging.Logger.TryGet(Logging.LogEventLevel.Error, Logging.LogArea.Win32Platform)
                    ?.Log(this, "Unmanaged error in {0}. Error Code: {1}", nameof(RunLoop), Marshal.GetLastWin32Error());
            }
        }

        public IDisposable StartTimer(DispatcherPriority priority, TimeSpan interval, Action callback)
        {
            UnmanagedMethods.TimerProc timerDelegate =
                (hWnd, uMsg, nIDEvent, dwTime) => callback();

            IntPtr handle = UnmanagedMethods.SetTimer(
                IntPtr.Zero,
                IntPtr.Zero,
                (uint)interval.TotalMilliseconds,
                timerDelegate);

            // Prevent timerDelegate being garbage collected.
            _delegates.Add(timerDelegate);

            return Disposable.Create(() =>
            {
                _delegates.Remove(timerDelegate);
                UnmanagedMethods.KillTimer(IntPtr.Zero, handle);
            });
        }

        private static readonly int SignalW = unchecked((int) 0xdeadbeaf);
        private static readonly int SignalL = unchecked((int)0x12345678);

        public void Signal(DispatcherPriority prio)
        {
            UnmanagedMethods.PostMessage(
                _hwnd,
                (int) UnmanagedMethods.WindowsMessage.WM_DISPATCH_WORK_ITEM,
                new IntPtr(SignalW),
                new IntPtr(SignalL));
        }

        public bool CurrentThreadIsLoopThread => _uiThread == Thread.CurrentThread;

        public event Action<DispatcherPriority?> Signaled;

        public event EventHandler<ShutdownRequestedEventArgs> ShutdownRequested;

        [SuppressMessage("Microsoft.StyleCop.CSharp.NamingRules", "SA1305:FieldNamesMustNotUseHungarianNotation", Justification = "Using Win32 naming for consistency.")]
        private IntPtr WndProc(IntPtr hWnd, uint msg, IntPtr wParam, IntPtr lParam)
        {
            if (msg == (int) UnmanagedMethods.WindowsMessage.WM_DISPATCH_WORK_ITEM && wParam.ToInt64() == SignalW && lParam.ToInt64() == SignalL)
            {
                Signaled?.Invoke(null);
            }

            if(msg == (uint)WindowsMessage.WM_QUERYENDSESSION)
            {
                if (ShutdownRequested != null)
                {
                    var e = new ShutdownRequestedEventArgs();

                    ShutdownRequested(this, e);

                    if(e.Cancel)
                    {
                        return IntPtr.Zero;
                    }
                }
            }

            return UnmanagedMethods.DefWindowProc(hWnd, msg, wParam, lParam);
        }

        private void CreateMessageWindow()
        {
            // Ensure that the delegate doesn't get garbage collected by storing it as a field.
            _wndProcDelegate = new UnmanagedMethods.WndProc(WndProc);

            UnmanagedMethods.WNDCLASSEX wndClassEx = new UnmanagedMethods.WNDCLASSEX
            {
                cbSize = Marshal.SizeOf<UnmanagedMethods.WNDCLASSEX>(),
                lpfnWndProc = _wndProcDelegate,
                hInstance = UnmanagedMethods.GetModuleHandle(null),
                lpszClassName = "AvaloniaMessageWindow " + Guid.NewGuid(),
            };

            ushort atom = UnmanagedMethods.RegisterClassEx(ref wndClassEx);

            if (atom == 0)
            {
                throw new Win32Exception();
            }

            _hwnd = UnmanagedMethods.CreateWindowEx(0, atom, null, 0, 0, 0, 0, 0, IntPtr.Zero, IntPtr.Zero, IntPtr.Zero, IntPtr.Zero);

            if (_hwnd == IntPtr.Zero)
            {
                throw new Win32Exception();
            }
        }

        public IWindowImpl CreateWindow()
        {
            return new WindowImpl();
        }

        public IWindowImpl CreateEmbeddableWindow()
        {
            var embedded = new EmbeddedWindowImpl();
            embedded.Show(true, false);
            return embedded;
        }

        public IWindowIconImpl LoadIcon(string fileName)
        {
            using (var stream = File.OpenRead(fileName))
            {
                return CreateIconImpl(stream);
            }
        }

        public IWindowIconImpl LoadIcon(Stream stream)
        {
            return CreateIconImpl(stream);
        }

        public IWindowIconImpl LoadIcon(IBitmapImpl bitmap)
        {
            using (var memoryStream = new MemoryStream())
            {
                bitmap.Save(memoryStream);
                return new IconImpl(new System.Drawing.Bitmap(memoryStream));
            }
        }

        private static IconImpl CreateIconImpl(Stream stream)
        {
            try
            {
                return new IconImpl(new System.Drawing.Icon(stream));
            }
            catch (ArgumentException)
            {
                return new IconImpl(new System.Drawing.Bitmap(stream));
            }
        }

        private static void SetDpiAwareness()
        {
            // Ideally we'd set DPI awareness in the manifest but this doesn't work for netcoreapp2.0
            // apps as they are actually dlls run by a console loader. Instead we have to do it in code,
            // but there are various ways to do this depending on the OS version.
            var user32 = LoadLibrary("user32.dll");
            var method = GetProcAddress(user32, nameof(SetProcessDpiAwarenessContext));

            if (method != IntPtr.Zero)
            {
                if (SetProcessDpiAwarenessContext(DPI_AWARENESS_CONTEXT_PER_MONITOR_AWARE_V2) ||
                    SetProcessDpiAwarenessContext(DPI_AWARENESS_CONTEXT_PER_MONITOR_AWARE))
                {
                    return;
                }
            }

            var shcore = LoadLibrary("shcore.dll");
            method = GetProcAddress(shcore, nameof(SetProcessDpiAwareness));

            if (method != IntPtr.Zero)
            {
                SetProcessDpiAwareness(PROCESS_DPI_AWARENESS.PROCESS_PER_MONITOR_DPI_AWARE);
                return;
            }

            SetProcessDPIAware();
        }
    }
}<|MERGE_RESOLUTION|>--- conflicted
+++ resolved
@@ -57,21 +57,17 @@
         /// </remarks>
         public bool? AllowEglInitialization { get; set; }
 
-<<<<<<< HEAD
         /// <summary>
         /// Enables multitouch support. The default value is false.
         /// </summary>
         /// <remarks>
         /// Multitouch allows a surface (a touchpad or touchscreen) to recognize the presence of more than one point of contact with the surface at the same time.
         /// </remarks>
-        public bool? EnableMultitouch { get; set; }
+        public bool? EnableMultitouch { get; set; } = true;
 
         /// <summary>
         /// Embeds popups to the window when set to true. The default value is false.
         /// </summary>
-=======
-        public bool? EnableMultitouch { get; set; } = true;
->>>>>>> abe8f416
         public bool OverlayPopups { get; set; }
 
         /// <summary>
