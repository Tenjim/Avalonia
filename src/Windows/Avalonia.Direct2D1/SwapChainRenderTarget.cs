﻿using Avalonia.Direct2D1.Media;
using Avalonia.Direct2D1.Media.Imaging;
using Avalonia.Platform;
using Avalonia.Rendering;
<<<<<<< HEAD

using SharpDX;
using SharpDX.Direct2D1;
using SharpDX.DXGI;
=======
using SharpDX;
using SharpDX.Direct2D1;
using SharpDX.DXGI;
using AlphaMode = SharpDX.Direct2D1.AlphaMode;
using Device = SharpDX.Direct2D1.Device;
using Factory = SharpDX.Direct2D1.Factory;
using Factory2 = SharpDX.DXGI.Factory2;
using PixelFormat = SharpDX.Direct2D1.PixelFormat;
>>>>>>> d74cd44a

namespace Avalonia.Direct2D1
{

    using AlphaMode = SharpDX.Direct2D1.AlphaMode;
    using DeviceContext = SharpDX.Direct2D1.DeviceContext;
    using PixelFormat = SharpDX.Direct2D1.PixelFormat;

    public abstract class SwapChainRenderTarget : IRenderTarget, ILayerFactory
    {
        private Size2 _savedSize;
        private Size2F _savedDpi;
        private DeviceContext _deviceContext;
        private SwapChain1 _swapChain;

        /// <summary>
        /// Creates a drawing context for a rendering session.
        /// </summary>
        /// <returns>An <see cref="Avalonia.Platform.IDrawingContextImpl"/>.</returns>
        public IDrawingContextImpl CreateDrawingContext(IVisualBrushRenderer visualBrushRenderer)
        {
            var size = GetWindowSize();
            var dpi = GetWindowDpi();

            if (size != _savedSize || dpi != _savedDpi)
            {
                _savedSize = size;
                _savedDpi = dpi;

                Resize();
            }

            return new DrawingContextImpl(visualBrushRenderer, this, _deviceContext, _swapChain);
        }

        public IRenderTargetBitmapImpl CreateLayer(Size size)
        {
            if (_deviceContext == null)
            {
                CreateDeviceContext();
            }

            return D2DRenderTargetBitmapImpl.CreateCompatible(_deviceContext, size);
        }

        public void Dispose()
        {
            _deviceContext?.Dispose();

            _swapChain?.Dispose();
        }

        private void Resize()
        {
            _deviceContext?.Dispose();
            _deviceContext = null;

            _swapChain?.ResizeBuffers(0, 0, 0, Format.Unknown, SwapChainFlags.None);

            CreateDeviceContext();
        }

        private void CreateSwapChain()
        {
            var swapChainDescription = new SwapChainDescription1
            {
                Width = _savedSize.Width,
                Height = _savedSize.Height,
                Format = Format.B8G8R8A8_UNorm,
                SampleDescription = new SampleDescription
                {
                    Count = 1,
                    Quality = 0,
                },
                Usage = Usage.RenderTargetOutput,
                BufferCount = 1,
                SwapEffect = SwapEffect.Discard,
            };

            using (var dxgiAdapter = Direct2D1Platform.DxgiDevice.Adapter)
            using (var dxgiFactory = dxgiAdapter.GetParent<SharpDX.DXGI.Factory2>())
            {
                _swapChain = CreateSwapChain(dxgiFactory, swapChainDescription);
            }
        }

        private void CreateDeviceContext()
        {
            _deviceContext = new DeviceContext(Direct2D1Platform.Direct2D1Device, DeviceContextOptions.None) { DotsPerInch = _savedDpi };

            if (_swapChain == null)
            {
                CreateSwapChain();
            }

            using (var dxgiBackBuffer = _swapChain.GetBackBuffer<Surface>(0))
            using (var d2dBackBuffer = new Bitmap1(
                _deviceContext,
                dxgiBackBuffer,
                new BitmapProperties1(
                    new PixelFormat
                    {
                        AlphaMode = AlphaMode.Premultiplied,
                        Format = Format.B8G8R8A8_UNorm
                    },
<<<<<<< HEAD
                    _savedSize.Width,
                    _savedSize.Height,
                    BitmapOptions.Target | BitmapOptions.CannotDraw)))
            {
                _deviceContext.Target = d2dBackBuffer;
=======
                    Usage = Usage.RenderTargetOutput,
                    BufferCount = 1,
                    Scaling = Scaling.Stretch,
                    SwapEffect = SwapEffect.Discard,
                    Flags = 0,
                };

                _swapChain?.Dispose();
                _swapChain = CreateSwapChain(dxgiFactory, swapChainDesc);

                using (var dxgiBackBuffer = _swapChain.GetBackBuffer<Surface>(0))
                using (var d2dBackBuffer = new Bitmap1(
                    _deviceContext,
                    dxgiBackBuffer,
                    new BitmapProperties1(
                        new PixelFormat
                        {
                            AlphaMode = AlphaMode.Premultiplied,
                            Format = Format.B8G8R8A8_UNorm
                        },
                        _savedDpi.Width,
                        _savedDpi.Height,
                        BitmapOptions.Target | BitmapOptions.CannotDraw)))
                {
                    _deviceContext.Target = d2dBackBuffer;
                }
>>>>>>> d74cd44a
            }
        }

        protected abstract SwapChain1 CreateSwapChain(SharpDX.DXGI.Factory2 dxgiFactory, SwapChainDescription1 swapChainDesc);

        protected abstract Size2F GetWindowDpi();

        protected abstract Size2 GetWindowSize();
    }
}<|MERGE_RESOLUTION|>--- conflicted
+++ resolved
@@ -2,12 +2,6 @@
 using Avalonia.Direct2D1.Media.Imaging;
 using Avalonia.Platform;
 using Avalonia.Rendering;
-<<<<<<< HEAD
-
-using SharpDX;
-using SharpDX.Direct2D1;
-using SharpDX.DXGI;
-=======
 using SharpDX;
 using SharpDX.Direct2D1;
 using SharpDX.DXGI;
@@ -16,15 +10,13 @@
 using Factory = SharpDX.Direct2D1.Factory;
 using Factory2 = SharpDX.DXGI.Factory2;
 using PixelFormat = SharpDX.Direct2D1.PixelFormat;
->>>>>>> d74cd44a
+
+using AlphaMode = SharpDX.Direct2D1.AlphaMode;
+using DeviceContext = SharpDX.Direct2D1.DeviceContext;
+using PixelFormat = SharpDX.Direct2D1.PixelFormat;
 
 namespace Avalonia.Direct2D1
-{
-
-    using AlphaMode = SharpDX.Direct2D1.AlphaMode;
-    using DeviceContext = SharpDX.Direct2D1.DeviceContext;
-    using PixelFormat = SharpDX.Direct2D1.PixelFormat;
-
+{   
     public abstract class SwapChainRenderTarget : IRenderTarget, ILayerFactory
     {
         private Size2 _savedSize;
@@ -122,40 +114,11 @@
                         AlphaMode = AlphaMode.Premultiplied,
                         Format = Format.B8G8R8A8_UNorm
                     },
-<<<<<<< HEAD
                     _savedSize.Width,
                     _savedSize.Height,
                     BitmapOptions.Target | BitmapOptions.CannotDraw)))
             {
                 _deviceContext.Target = d2dBackBuffer;
-=======
-                    Usage = Usage.RenderTargetOutput,
-                    BufferCount = 1,
-                    Scaling = Scaling.Stretch,
-                    SwapEffect = SwapEffect.Discard,
-                    Flags = 0,
-                };
-
-                _swapChain?.Dispose();
-                _swapChain = CreateSwapChain(dxgiFactory, swapChainDesc);
-
-                using (var dxgiBackBuffer = _swapChain.GetBackBuffer<Surface>(0))
-                using (var d2dBackBuffer = new Bitmap1(
-                    _deviceContext,
-                    dxgiBackBuffer,
-                    new BitmapProperties1(
-                        new PixelFormat
-                        {
-                            AlphaMode = AlphaMode.Premultiplied,
-                            Format = Format.B8G8R8A8_UNorm
-                        },
-                        _savedDpi.Width,
-                        _savedDpi.Height,
-                        BitmapOptions.Target | BitmapOptions.CannotDraw)))
-                {
-                    _deviceContext.Target = d2dBackBuffer;
-                }
->>>>>>> d74cd44a
             }
         }
 
