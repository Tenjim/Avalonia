﻿// (c) Copyright Microsoft Corporation.
// This source is subject to the Microsoft Public License (Ms-PL).
// Please see http://go.microsoft.com/fwlink/?LinkID=131993 for details.
// All other rights reserved.

using Avalonia.Controls.Metadata;
using Avalonia.Controls.Primitives;
using Avalonia.Controls.Shapes;
using Avalonia.Input;

namespace Avalonia.Controls
{
    /// <summary>
    /// Represents an individual <see cref="T:Avalonia.Controls.DataGrid" /> cell.
    /// </summary>
    [PseudoClasses(":selected", ":current", ":edited", ":invalid")]
    public class DataGridCell : ContentControl
    {
        private const string DATAGRIDCELL_elementRightGridLine = "PART_RightGridLine";

        private Rectangle _rightGridLine;
        private DataGridColumn _owningColumn;

        bool _isValid = true;

        public static readonly DirectProperty<DataGridCell, bool> IsValidProperty =
            AvaloniaProperty.RegisterDirect<DataGridCell, bool>(
                nameof(IsValid),
                o => o.IsValid);

        static DataGridCell()
        {
            PointerPressedEvent.AddClassHandler<DataGridCell>(
                (x,e) => x.DataGridCell_PointerPressed(e), handledEventsToo: true);
        }
        public DataGridCell()
        { }

        public bool IsValid
        {
            get { return _isValid; }
            internal set { SetAndRaise(IsValidProperty, ref _isValid, value); }
        }

        internal DataGridColumn OwningColumn
        {
            get => _owningColumn;
            set
            {
                if (_owningColumn != value)
                {
                    _owningColumn = value;
                    OnOwningColumnSet(value);
                }
            }
        }
        internal DataGridRow OwningRow
        {
            get;
            set;
        }

        internal DataGrid OwningGrid
        {
            get { return OwningRow?.OwningGrid ?? OwningColumn?.OwningGrid; }
        }

        internal double ActualRightGridLineWidth
        {
            get { return _rightGridLine?.Bounds.Width ?? 0; }
        }

        internal int ColumnIndex
        {
            get { return OwningColumn?.Index ?? -1; }
        }

        internal int RowIndex
        {
            get { return OwningRow?.Index ?? -1; }
        }

        internal bool IsCurrent
        {
            get
            {
                return OwningGrid.CurrentColumnIndex == OwningColumn.Index &&
                       OwningGrid.CurrentSlot == OwningRow.Slot;
            }
        }

        private bool IsEdited
        {
            get
            {
                return OwningGrid.EditingRow == OwningRow &&
                       OwningGrid.EditingColumnIndex == ColumnIndex;
            }
        }

        private bool IsMouseOver
        {
            get
            {
                return OwningRow != null && OwningRow.MouseOverColumnIndex == ColumnIndex;
            }
            set
            {
                if (value != IsMouseOver)
                {
                    if (value)
                    {
                        OwningRow.MouseOverColumnIndex = ColumnIndex;
                    }
                    else
                    {
                        OwningRow.MouseOverColumnIndex = null;
                    }
                }
            }
        }

        /// <summary>
        /// Builds the visual tree for the cell control when a new template is applied.
        /// </summary>
        protected override void OnApplyTemplate(TemplateAppliedEventArgs e)
        {
            UpdatePseudoClasses();
            _rightGridLine = e.NameScope.Find<Rectangle>(DATAGRIDCELL_elementRightGridLine);
            if (_rightGridLine != null && OwningColumn == null)
            {
                // Turn off the right GridLine for filler cells
                _rightGridLine.IsVisible = false;
            }
            else
            {
                EnsureGridLine(null);
            }

        }
        protected override void OnPointerEnter(PointerEventArgs e)
        {
            base.OnPointerEnter(e);

            if (OwningRow != null)
            {
                IsMouseOver = true;
            }
        }
        protected override void OnPointerLeave(PointerEventArgs e)
        {
            base.OnPointerLeave(e);

            if (OwningRow != null)
            {
                IsMouseOver = false;
            }
        }

        //TODO TabStop
        private void DataGridCell_PointerPressed(PointerPressedEventArgs e)
        {
            // OwningGrid is null for TopLeftHeaderCell and TopRightHeaderCell because they have no OwningRow
            if (OwningGrid == null)
            {
                return;
            }
            OwningGrid.OnCellPointerPressed(new DataGridCellPointerPressedEventArgs(this, OwningRow, OwningColumn, e));
            if (e.GetCurrentPoint(this).Properties.IsLeftButtonPressed)
            {
                if (!e.Handled)
                //if (!e.Handled && OwningGrid.IsTabStop)
                {
<<<<<<< HEAD
                    OwningGrid.Focus();
                }
                if (OwningRow != null)
                {
                    e.Handled = OwningGrid.UpdateStateOnMouseLeftButtonDown(e, ColumnIndex, OwningRow.Slot, !e.Handled);
                    OwningGrid.UpdatedStateOnMouseLeftButtonDown = true;
                }
            }
            else if (e.GetCurrentPoint(this).Properties.IsRightButtonPressed)
            {
                if (!e.Handled)
                //if (!e.Handled && OwningGrid.IsTabStop)
                {
                    OwningGrid.Focus();
                }
                if (OwningRow != null)
                {
                    e.Handled = OwningGrid.UpdateStateOnMouseRightButtonDown(e, ColumnIndex, OwningRow.Slot, !e.Handled);
=======
                    if (!e.Handled)
                    //if (!e.Handled && OwningGrid.IsTabStop)
                    {
                        OwningGrid.Focus();
                    }
                    if (OwningRow != null)
                    {
                        var handled = OwningGrid.UpdateStateOnMouseLeftButtonDown(e, ColumnIndex, OwningRow.Slot, !e.Handled);

                        // Do not handle PointerPressed with touch,
                        // so we can start scroll gesture on the same event.
                        if (e.Pointer.Type != PointerType.Touch)
                        {
                            e.Handled = handled;
                        }

                        OwningGrid.UpdatedStateOnMouseLeftButtonDown = true;
                    }
>>>>>>> 2f1ff3df
                }
            }
        }

        internal void UpdatePseudoClasses()
        {
            if (OwningGrid == null || OwningColumn == null || OwningRow == null || !OwningRow.IsVisible || OwningRow.Slot == -1)
            {
                return;
            }

            PseudoClasses.Set(":selected", OwningRow.IsSelected);

            PseudoClasses.Set(":current", IsCurrent);

            PseudoClasses.Set(":edited", IsEdited);

            PseudoClasses.Set(":invalid", !IsValid);
        }

        // Makes sure the right gridline has the proper stroke and visibility. If lastVisibleColumn is specified, the 
        // right gridline will be collapsed if this cell belongs to the lastVisibleColumn and there is no filler column
        internal void EnsureGridLine(DataGridColumn lastVisibleColumn)
        {
            if (OwningGrid != null && _rightGridLine != null)
            {
                if (OwningGrid.VerticalGridLinesBrush != null && OwningGrid.VerticalGridLinesBrush != _rightGridLine.Fill)
                {
                    _rightGridLine.Fill = OwningGrid.VerticalGridLinesBrush;
                }

                bool newVisibility =
                    (OwningGrid.GridLinesVisibility == DataGridGridLinesVisibility.Vertical || OwningGrid.GridLinesVisibility == DataGridGridLinesVisibility.All)
                        && (OwningGrid.ColumnsInternal.FillerColumn.IsActive || OwningColumn != lastVisibleColumn);

                if (newVisibility != _rightGridLine.IsVisible)
                {
                    _rightGridLine.IsVisible = newVisibility;
                }
            }
        }

        private void OnOwningColumnSet(DataGridColumn column)
        {
            if (column == null)
            {
                Classes.Clear();
            }
            else
            {
                Classes.Replace(column.CellStyleClasses);
            }
        }
    }
}<|MERGE_RESOLUTION|>--- conflicted
+++ resolved
@@ -171,12 +171,19 @@
                 if (!e.Handled)
                 //if (!e.Handled && OwningGrid.IsTabStop)
                 {
-<<<<<<< HEAD
                     OwningGrid.Focus();
                 }
                 if (OwningRow != null)
                 {
-                    e.Handled = OwningGrid.UpdateStateOnMouseLeftButtonDown(e, ColumnIndex, OwningRow.Slot, !e.Handled);
+                    var handled = OwningGrid.UpdateStateOnMouseLeftButtonDown(e, ColumnIndex, OwningRow.Slot, !e.Handled);
+
+                    // Do not handle PointerPressed with touch,
+                    // so we can start scroll gesture on the same event.
+                    if (e.Pointer.Type != PointerType.Touch)
+                    {
+                        e.Handled = handled;
+                    }
+
                     OwningGrid.UpdatedStateOnMouseLeftButtonDown = true;
                 }
             }
@@ -190,26 +197,6 @@
                 if (OwningRow != null)
                 {
                     e.Handled = OwningGrid.UpdateStateOnMouseRightButtonDown(e, ColumnIndex, OwningRow.Slot, !e.Handled);
-=======
-                    if (!e.Handled)
-                    //if (!e.Handled && OwningGrid.IsTabStop)
-                    {
-                        OwningGrid.Focus();
-                    }
-                    if (OwningRow != null)
-                    {
-                        var handled = OwningGrid.UpdateStateOnMouseLeftButtonDown(e, ColumnIndex, OwningRow.Slot, !e.Handled);
-
-                        // Do not handle PointerPressed with touch,
-                        // so we can start scroll gesture on the same event.
-                        if (e.Pointer.Type != PointerType.Touch)
-                        {
-                            e.Handled = handled;
-                        }
-
-                        OwningGrid.UpdatedStateOnMouseLeftButtonDown = true;
-                    }
->>>>>>> 2f1ff3df
                 }
             }
         }
