--- conflicted
+++ resolved
@@ -24,18 +24,10 @@
         private bool _shouldVisualizeDirtyRects;
         private bool _showFpsOverlay;
         private bool _freezePopups;
-<<<<<<< HEAD
-        private bool _showImplementedInterfaces;
-
-#nullable disable
-        // Remove "nullable disable" after MemberNotNull will work on our CI.
-        public MainViewModel(TopLevel root)
-#nullable restore
-=======
         private string? _pointerOverElementName;
         private IInputRoot? _pointerOverRoot;
+        private bool _showImplementedInterfaces;
         public MainViewModel(AvaloniaObject root)
->>>>>>> dfb0e785
         {
             _root = root;
             _logicalTree = new TreePageViewModel(this, LogicalTreeNode.Create(root));
@@ -194,15 +186,12 @@
             }
         }
 
-<<<<<<< HEAD
-=======
         public string? PointerOverElementName
         {
             get => _pointerOverElementName;
             private set => RaiseAndSetIfChanged(ref _pointerOverElementName, value);
         }
 
->>>>>>> dfb0e785
         private void UpdateConsoleContext(ConsoleContext context)
         {
             context.root = _root;
