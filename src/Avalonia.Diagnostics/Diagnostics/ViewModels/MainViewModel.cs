﻿using System;
using System.ComponentModel;
using System.Reactive.Linq;
using System.Threading.Tasks;
using Avalonia.Controls;
using Avalonia.Diagnostics.Models;
using Avalonia.Input;
using Avalonia.Metadata;
using Avalonia.Threading;
using System.Reactive.Linq;
using System.Linq;

namespace Avalonia.Diagnostics.ViewModels
{
    internal class MainViewModel : ViewModelBase, IDisposable
    {
        private readonly AvaloniaObject _root;
        private readonly TreePageViewModel _logicalTree;
        private readonly TreePageViewModel _visualTree;
        private readonly EventsPageViewModel _events;
        private readonly IDisposable _pointerOverSubscription;
        private ViewModelBase? _content;
        private int _selectedTab;
        private string? _focusedControl;
        private IInputElement? _pointerOverElement;
        private bool _shouldVisualizeMarginPadding = true;
        private bool _shouldVisualizeDirtyRects;
        private bool _showFpsOverlay;
        private bool _freezePopups;
        private string? _pointerOverElementName;
        private IInputRoot? _pointerOverRoot;
        private IScreenshotHandler? _screenshotHandler;
        private bool _showPropertyType;        
<<<<<<< HEAD
        private bool _showImplementedInterfaces;
=======
        
>>>>>>> 995e6fda
        public MainViewModel(AvaloniaObject root)
        {
            _root = root;
            _logicalTree = new TreePageViewModel(this, LogicalTreeNode.Create(root));
            _visualTree = new TreePageViewModel(this, VisualTreeNode.Create(root));
            _events = new EventsPageViewModel(this);

            UpdateFocusedControl();

            if (KeyboardDevice.Instance is not null)
                KeyboardDevice.Instance.PropertyChanged += KeyboardPropertyChanged;
            SelectedTab = 0;
            if (root is TopLevel topLevel)
            {
                _pointerOverSubscription = topLevel.GetObservable(TopLevel.PointerOverElementProperty)
                    .Subscribe(x => PointerOverElement = x);

            }
            else
            {
#nullable disable
                _pointerOverSubscription = InputManager.Instance.PreProcess
                    .OfType<Input.Raw.RawPointerEventArgs>()
                    .Subscribe(e =>
                        {
                            PointerOverRoot = e.Root;
                            PointerOverElement = e.Root.GetInputElementsAt(e.Position).FirstOrDefault();
                        });                                     
#nullable restore
            }
            Console = new ConsoleViewModel(UpdateConsoleContext);
        }

        public bool FreezePopups
        {
            get => _freezePopups;
            set => RaiseAndSetIfChanged(ref _freezePopups, value);
        }

        public bool ShouldVisualizeMarginPadding
        {
            get => _shouldVisualizeMarginPadding;
            set => RaiseAndSetIfChanged(ref _shouldVisualizeMarginPadding, value);
        }

        public bool ShouldVisualizeDirtyRects
        {
            get => _shouldVisualizeDirtyRects;
            set
            {
                var changed = true;
                if (_root is TopLevel topLevel && topLevel.Renderer is { })
                {
                    topLevel.Renderer.DrawDirtyRects = value;
                }
                else if (_root is Controls.Application app && app.RendererRoot is { })
                {
                    app.RendererRoot.DrawDirtyRects = value;
                }
                else
                {
                    changed = false;
                }
                if (changed)
                RaiseAndSetIfChanged(ref _shouldVisualizeDirtyRects, value);
            }
        }

        public void ToggleVisualizeDirtyRects()
        {
            ShouldVisualizeDirtyRects = !ShouldVisualizeDirtyRects;
        }

        public void ToggleVisualizeMarginPadding()
        {
            ShouldVisualizeMarginPadding = !ShouldVisualizeMarginPadding;
        }

        public bool ShowFpsOverlay
        {
            get => _showFpsOverlay;
            set
            {
                var changed = true;
                if (_root is TopLevel topLevel && topLevel.Renderer is { })
                {
                    topLevel.Renderer.DrawFps = value;
                }
                else if (_root is Controls.Application app && app.RendererRoot is { })
                {
                    app.RendererRoot.DrawFps = value;
                }
                else
                {
                    changed = false;
                }
                if(changed)
                    RaiseAndSetIfChanged(ref _showFpsOverlay, value);
            }
        }

        public void ToggleFpsOverlay()
        {
            ShowFpsOverlay = !ShowFpsOverlay;
        }

        public ConsoleViewModel Console { get; }

        public ViewModelBase? Content
        {
            get { return _content; }
            private set
            {
                if (_content is TreePageViewModel oldTree &&
                    value is TreePageViewModel newTree &&
                    oldTree?.SelectedNode?.Visual is IControl control)
                {
                    // HACK: We want to select the currently selected control in the new tree, but
                    // to select nested nodes in TreeView, currently the TreeView has to be able to
                    // expand the parent nodes. Because at this point the TreeView isn't visible,
                    // this will fail unless we schedule the selection to run after layout.
                    DispatcherTimer.RunOnce(
                        () =>
                        {
                            try
                            {
                                newTree.SelectControl(control);
                            }
                            catch { }
                        },
                        TimeSpan.FromMilliseconds(0),
                        DispatcherPriority.ApplicationIdle);
                }

                RaiseAndSetIfChanged(ref _content, value);
            }
        }

        public int SelectedTab
        {
            get { return _selectedTab; }
            // [MemberNotNull(nameof(_content))]
            set
            {
                _selectedTab = value;

                switch (value)
                {
                    case 1:
                        Content = _visualTree;
                        break;
                    case 2:
                        Content = _events;
                        break;
                    default:
                        Content = _logicalTree;
                        break;
                }

                RaisePropertyChanged();
            }
        }

        public string? FocusedControl
        {
            get { return _focusedControl; }
            private set { RaiseAndSetIfChanged(ref _focusedControl, value); }
        }

        public IInputRoot? PointerOverRoot 
        { 
            get => _pointerOverRoot;
            private  set => RaiseAndSetIfChanged( ref _pointerOverRoot , value); 
        }

        public IInputElement? PointerOverElement
        {
            get { return _pointerOverElement; }
            private set
            {
                RaiseAndSetIfChanged(ref _pointerOverElement, value);
                PointerOverElementName = value?.GetType()?.Name;
            }
        }

        public string? PointerOverElementName
        {
            get => _pointerOverElementName;
            private set => RaiseAndSetIfChanged(ref _pointerOverElementName, value);
        }

        private void UpdateConsoleContext(ConsoleContext context)
        {
            context.root = _root;

            if (Content is TreePageViewModel tree)
            {
                context.e = tree.SelectedNode?.Visual;
            }
        }

        public void SelectControl(IControl control)
        {
            var tree = Content as TreePageViewModel;

            tree?.SelectControl(control);
        }

        public void EnableSnapshotStyles(bool enable)
        {
            if (Content is TreePageViewModel treeVm && treeVm.Details != null)
            {
                treeVm.Details.SnapshotStyles = enable;
            }
        }

        public void Dispose()
        {
            if (KeyboardDevice.Instance is not null)
                KeyboardDevice.Instance.PropertyChanged -= KeyboardPropertyChanged;
            _pointerOverSubscription.Dispose();
            _logicalTree.Dispose();
            _visualTree.Dispose();
            if (_root is TopLevel top)
            {
                top.Renderer.DrawDirtyRects = false;
                top.Renderer.DrawFps = false;
            }
        }

        private void UpdateFocusedControl()
        {
            FocusedControl = KeyboardDevice.Instance?.FocusedElement?.GetType().Name;
        }

        private void KeyboardPropertyChanged(object? sender, PropertyChangedEventArgs e)
        {
            if (e.PropertyName == nameof(KeyboardDevice.Instance.FocusedElement))
            {
                UpdateFocusedControl();
            }
        }

        public void RequestTreeNavigateTo(IControl control, bool isVisualTree)
        {
            var tree = isVisualTree ? _visualTree : _logicalTree;

            var node = tree.FindNode(control);

            if (node != null)
            {
                SelectedTab = isVisualTree ? 1 : 0;

                tree.SelectControl(control);
            }
        }

        public int? StartupScreenIndex { get; private set; } = default;
        
        [DependsOn(nameof(TreePageViewModel.SelectedNode))]
        [DependsOn(nameof(Content))]
        bool CanShot(object? parameter)
        {
            return Content is TreePageViewModel tree
                && tree.SelectedNode != null
                && tree.SelectedNode.Visual is VisualTree.IVisual visual
                && visual.VisualRoot != null;
        }

        async void Shot(object? parameter)
        {
            if ((Content as TreePageViewModel)?.SelectedNode?.Visual is IControl control
                && _screenshotHandler is { }
                )
            {
                try
                {
                    await _screenshotHandler.Take(control);
                }
                catch (Exception ex)
                {
                    System.Diagnostics.Debug.WriteLine(ex.Message);
                    //TODO: Notify error
                }
            }
        }

        public void SetOptions(DevToolsOptions options)
        {
            _screenshotHandler = options.ScreenshotHandler;
            StartupScreenIndex = options.StartupScreenIndex;
            ShowImplementedInterfaces = options.ShowImplementedInterfaces;
        }

        public bool ShowImplementedInterfaces 
        { 
            get => _showImplementedInterfaces; 
            private set => RaiseAndSetIfChanged(ref _showImplementedInterfaces , value); 
        }

        public void ToggleShowImplementedInterfaces(object parametr)
        {
            ShowImplementedInterfaces = !ShowImplementedInterfaces;
            if (Content is TreePageViewModel viewModel)
            {
                viewModel.UpdatePropertiesView();
            }
        }

        public bool ShowDettailsPropertyType 
        { 
            get => _showPropertyType; 
            private set => RaiseAndSetIfChanged(ref  _showPropertyType , value); 
        }

        public void ToggleShowDettailsPropertyType(object paramter)
        {
            ShowDettailsPropertyType = !ShowDettailsPropertyType;
        }
    }
}<|MERGE_RESOLUTION|>--- conflicted
+++ resolved
@@ -31,11 +31,8 @@
         private IInputRoot? _pointerOverRoot;
         private IScreenshotHandler? _screenshotHandler;
         private bool _showPropertyType;        
-<<<<<<< HEAD
         private bool _showImplementedInterfaces;
-=======
         
->>>>>>> 995e6fda
         public MainViewModel(AvaloniaObject root)
         {
             _root = root;
