﻿using System;
using System.ComponentModel;
using System.Globalization;
using System.Reflection;
using System.Linq;
using System.Runtime.CompilerServices;

namespace Avalonia.Diagnostics.ViewModels
{
    internal abstract class PropertyViewModel : ViewModelBase
    {
        private const BindingFlags PublicStatic = BindingFlags.Public | BindingFlags.Static;
        private static readonly Type[] StringParameter = { typeof(string) };
        private static readonly Type[] StringIFormatProviderParameters = { typeof(string), typeof(IFormatProvider) };
        private static readonly ConditionalWeakTable<Type, string> s_getTypeNameCache =
            new ConditionalWeakTable<Type, string>();

        public abstract object Key { get; }
        public abstract string Name { get; }
        public abstract string Group { get; }
<<<<<<< HEAD
        public abstract string AssignedType { get; }
=======
        public abstract Type Type { get; }
>>>>>>> f9c0e722
        public abstract Type? DeclaringType { get; }
        public abstract string Value { get; set; }
        public abstract string Priority { get; }
        public abstract bool? IsAttached { get; }
        public abstract void Update();
        public abstract string PropertyType { get; }
        public string Type => PropertyType == AssignedType
            ? PropertyType
            : $"{PropertyType} {{{AssignedType}}}";


        protected static string GetTypeName(Type type)
        {
            if (!s_getTypeNameCache.TryGetValue(type, out var name))
            {
                name = type.Name;
                if (Nullable.GetUnderlyingType(type) is Type nullable)
                {
                    name = nullable.Name + "?";
                }
                else if (type.IsGenericType)
                {
                    var definition = type.GetGenericTypeDefinition();
                    var arguments = type.GetGenericArguments();
                    name = definition.Name.Substring(0, definition.Name.IndexOf('`'));
                    name = $"{name}<{string.Join(",", arguments.Select(GetTypeName))}>";
                }
                s_getTypeNameCache.Add(type, name);
            }
            return name;
        }

        protected static string ConvertToString(object? value)
        {
            if (value is null)
            {
                return "(null)";
            }

            var converter = TypeDescriptor.GetConverter(value);

            //CollectionConverter does not deliver any important information. It just displays "(Collection)".
            if (!converter.CanConvertTo(typeof(string)) ||
                converter.GetType() == typeof(CollectionConverter))
            {
                return value.ToString() ?? "(null)";
            }

            return converter.ConvertToString(value);
        }

        private static object? InvokeParse(string s, Type targetType)
        {
            var method = targetType.GetMethod("Parse", PublicStatic, null, StringIFormatProviderParameters, null);

            if (method != null)
            {
                return method.Invoke(null, new object[] { s, CultureInfo.InvariantCulture });
            }

            method = targetType.GetMethod("Parse", PublicStatic, null, StringParameter, null);

            if (method != null)
            {
                return method.Invoke(null, new object[] { s });
            }

            throw new InvalidCastException("Unable to convert value.");
        }

        protected static object? ConvertFromString(string s, Type targetType)
        {
            var converter = TypeDescriptor.GetConverter(targetType);

            if (converter.CanConvertFrom(typeof(string)))
            {
                return converter.ConvertFrom(null, CultureInfo.InvariantCulture, s);
            }

            return InvokeParse(s, targetType);
        }
    }
}<|MERGE_RESOLUTION|>--- conflicted
+++ resolved
@@ -2,8 +2,6 @@
 using System.ComponentModel;
 using System.Globalization;
 using System.Reflection;
-using System.Linq;
-using System.Runtime.CompilerServices;
 
 namespace Avalonia.Diagnostics.ViewModels
 {
@@ -12,48 +10,21 @@
         private const BindingFlags PublicStatic = BindingFlags.Public | BindingFlags.Static;
         private static readonly Type[] StringParameter = { typeof(string) };
         private static readonly Type[] StringIFormatProviderParameters = { typeof(string), typeof(IFormatProvider) };
-        private static readonly ConditionalWeakTable<Type, string> s_getTypeNameCache =
-            new ConditionalWeakTable<Type, string>();
 
         public abstract object Key { get; }
         public abstract string Name { get; }
         public abstract string Group { get; }
-<<<<<<< HEAD
-        public abstract string AssignedType { get; }
-=======
-        public abstract Type Type { get; }
->>>>>>> f9c0e722
+        public abstract Type AssignedType { get; }
         public abstract Type? DeclaringType { get; }
         public abstract string Value { get; set; }
         public abstract string Priority { get; }
         public abstract bool? IsAttached { get; }
         public abstract void Update();
-        public abstract string PropertyType { get; }
+        public abstract Type PropertyType { get; }
         public string Type => PropertyType == AssignedType
-            ? PropertyType
-            : $"{PropertyType} {{{AssignedType}}}";
+            ? PropertyType.GetTypeName()
+            : $"{PropertyType.GetTypeName()} {{{AssignedType.GetTypeName()}}}";
 
-
-        protected static string GetTypeName(Type type)
-        {
-            if (!s_getTypeNameCache.TryGetValue(type, out var name))
-            {
-                name = type.Name;
-                if (Nullable.GetUnderlyingType(type) is Type nullable)
-                {
-                    name = nullable.Name + "?";
-                }
-                else if (type.IsGenericType)
-                {
-                    var definition = type.GetGenericTypeDefinition();
-                    var arguments = type.GetGenericArguments();
-                    name = definition.Name.Substring(0, definition.Name.IndexOf('`'));
-                    name = $"{name}<{string.Join(",", arguments.Select(GetTypeName))}>";
-                }
-                s_getTypeNameCache.Add(type, name);
-            }
-            return name;
-        }
 
         protected static string ConvertToString(object? value)
         {
