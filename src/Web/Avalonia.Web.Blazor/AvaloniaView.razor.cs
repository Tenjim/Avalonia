using Avalonia.Controls.ApplicationLifetimes;
using Avalonia.Controls.Embedding;
using Avalonia.Controls.Platform;
using Avalonia.Input;
using Avalonia.Input.Raw;
using Avalonia.Input.TextInput;
using Avalonia.Platform.Storage;
using Avalonia.Rendering;
using Avalonia.Rendering.Composition;
using Avalonia.Web.Blazor.Interop;
using Avalonia.Web.Blazor.Interop.Storage;

using Microsoft.AspNetCore.Components;
using Microsoft.AspNetCore.Components.Web;
using Microsoft.JSInterop;

using SkiaSharp;
using HTMLPointerEventArgs = Microsoft.AspNetCore.Components.Web.PointerEventArgs;

namespace Avalonia.Web.Blazor
{
    public partial class AvaloniaView : ITextInputMethodImpl
    {
        private readonly RazorViewTopLevelImpl _topLevelImpl;
        private EmbeddableControlRoot _topLevel;

        // Interop
        private SKHtmlCanvasInterop? _interop = null;
        private SizeWatcherInterop? _sizeWatcher = null;
        private DpiWatcherInterop? _dpiWatcher = null;
        private SKHtmlCanvasInterop.GLInfo? _jsGlInfo = null;
        private AvaloniaModule? _avaloniaModule = null;
        private InputHelperInterop? _inputHelper = null;
        private InputHelperInterop? _canvasHelper = null;
        private InputHelperInterop? _containerHelper = null;
        private NativeControlHostInterop? _nativeControlHost = null;
        private StorageProviderInterop? _storageProvider = null;
        private ElementReference _htmlCanvas;
        private ElementReference _inputElement;
        private ElementReference _containerElement;
        private ElementReference _nativeControlsContainer;
        private double _dpi = 1;
        private SKSize _canvasSize = new (100, 100);

        private GRContext? _context;
        private GRGlInterface? _glInterface;
        private const SKColorType ColorType = SKColorType.Rgba8888;

        private bool _useGL;
        private bool _inputElementFocused;

        private ITextInputMethodClient? _client;


        [Inject] private IJSRuntime Js { get; set; } = null!;

        public AvaloniaView()
        {
            _topLevelImpl = new RazorViewTopLevelImpl(this);

            _topLevel = new EmbeddableControlRoot(_topLevelImpl);

            if (Application.Current?.ApplicationLifetime is ISingleViewApplicationLifetime lifetime)
            {
                _topLevel.Content = lifetime.MainView;
            }
        }

<<<<<<< HEAD
        public ITextInputMethodClient? Client => _client;

        public bool IsActive => _client != null;
=======
        public bool KeyPreventDefault { get; set; }
>>>>>>> 27445b1c

        internal INativeControlHostImpl GetNativeControlHostImpl()
        {
            return _nativeControlHost ?? throw new InvalidOperationException("Blazor View wasn't initialized yet");
        }

        internal IStorageProvider GetStorageProvider()
        {
            return _storageProvider ?? throw new InvalidOperationException("Blazor View wasn't initialized yet");
        }

        private void OnPointerCancel(HTMLPointerEventArgs e)
        {
            if (e.PointerType == "touch")
            {
                _topLevelImpl.RawPointerEvent(RawPointerEventType.TouchCancel, e.PointerType, GetPointFromEventArgs(e),
                    GetModifiers(e), e.PointerId);
            }
        }

        private void OnPointerMove(HTMLPointerEventArgs e)
        {
            var type = e.PointerType switch
            {
                "touch" => RawPointerEventType.TouchUpdate,
                _ => RawPointerEventType.Move
            };

            _topLevelImpl.RawPointerEvent(type, e.PointerType, GetPointFromEventArgs(e), GetModifiers(e), e.PointerId);
        }

        private void OnPointerUp(HTMLPointerEventArgs e)
        {
            var type = e.PointerType switch
            {
                "touch" => RawPointerEventType.TouchEnd,
                _ => e.Button switch
                {
                    0 => RawPointerEventType.LeftButtonUp,
                    1 => RawPointerEventType.MiddleButtonUp,
                    2 => RawPointerEventType.RightButtonUp,
                    3 => RawPointerEventType.XButton1Up,
                    4 => RawPointerEventType.XButton2Up,
                    // 5 => Pen eraser button,
                    _ => RawPointerEventType.Move
                }
            };

            _topLevelImpl.RawPointerEvent(type, e.PointerType, GetPointFromEventArgs(e), GetModifiers(e), e.PointerId);
        }

        private void OnPointerDown(HTMLPointerEventArgs e)
        {
            var type = e.PointerType switch
            {
                "touch" => RawPointerEventType.TouchBegin,
                _ => e.Button switch
                {
                    0 => RawPointerEventType.LeftButtonDown,
                    1 => RawPointerEventType.MiddleButtonDown,
                    2 => RawPointerEventType.RightButtonDown,
                    3 => RawPointerEventType.XButton1Down,
                    4 => RawPointerEventType.XButton2Down,
                    // 5 => Pen eraser button,
                    _ => RawPointerEventType.Move
                }
            };

            _topLevelImpl.RawPointerEvent(type, e.PointerType, GetPointFromEventArgs(e), GetModifiers(e), e.PointerId);
        }

        private static RawPointerPoint GetPointFromEventArgs(HTMLPointerEventArgs args)
        {
            return new RawPointerPoint
            {
                Position = new Point(args.ClientX, args.ClientY),
                Pressure = args.Pressure,
                XTilt = args.TiltX,
                YTilt = args.TiltY
                // Twist = args.Twist - read from JS code directly when
            };
        }

        private void OnWheel(WheelEventArgs e)
        {
            _topLevelImpl.RawMouseWheelEvent( new Point(e.ClientX, e.ClientY),
                new Vector(-(e.DeltaX / 50), -(e.DeltaY / 50)), GetModifiers(e));
        }

        private static RawInputModifiers GetModifiers(MouseEventArgs e)
        {
            var modifiers = RawInputModifiers.None;

            if (e.CtrlKey)
                modifiers |= RawInputModifiers.Control;
            if (e.AltKey)
                modifiers |= RawInputModifiers.Alt;
            if (e.ShiftKey)
                modifiers |= RawInputModifiers.Shift;
            if (e.MetaKey)
                modifiers |= RawInputModifiers.Meta;

            if ((e.Buttons & 1L) == 1)
                modifiers |= RawInputModifiers.LeftMouseButton;

            if ((e.Buttons & 2L) == 2)
                modifiers |= e.Type == "pen" ? RawInputModifiers.PenBarrelButton : RawInputModifiers.RightMouseButton;

            if ((e.Buttons & 4L) == 4)
                modifiers |= RawInputModifiers.MiddleMouseButton;
            
            if ((e.Buttons & 8L) == 8)
                modifiers |= RawInputModifiers.XButton1MouseButton;
            
            if ((e.Buttons & 16L) == 16)
                modifiers |= RawInputModifiers.XButton2MouseButton;
            
            if ((e.Buttons & 32L) == 32)
                modifiers |= RawInputModifiers.PenEraser;

            return modifiers;
        }

        private static RawInputModifiers GetModifiers(KeyboardEventArgs e)
        {
            var modifiers = RawInputModifiers.None;

            if (e.CtrlKey)
                modifiers |= RawInputModifiers.Control;
            if (e.AltKey)
                modifiers |= RawInputModifiers.Alt;
            if (e.ShiftKey)
                modifiers |= RawInputModifiers.Shift;
            if (e.MetaKey)
                modifiers |= RawInputModifiers.Meta;

            return modifiers;
        }

        private void OnKeyDown(KeyboardEventArgs e)
        {
            KeyPreventDefault = _topLevelImpl.RawKeyboardEvent(RawKeyEventType.KeyDown, e.Code, e.Key, GetModifiers(e));
        }

        private void OnKeyUp(KeyboardEventArgs e)
        {
            KeyPreventDefault = _topLevelImpl.RawKeyboardEvent(RawKeyEventType.KeyUp, e.Code, e.Key, GetModifiers(e));
        }

        private void OnFocus(FocusEventArgs e)
        {
            // if focus has unexpectedly moved from the input element to the container element,
            // shift it back to the input element
            if (_inputElementFocused && _inputHelper is not null)
            {
                _inputHelper.Focus();
            }
        }

        private void OnInput(ChangeEventArgs e)
        {
            if (e.Value != null)
            {
                var inputData = e.Value.ToString();
                if (inputData != null)
                {
                    _topLevelImpl.RawTextEvent(inputData);
                }
            }

            _inputHelper?.Clear();
        }

        [Parameter(CaptureUnmatchedValues = true)]
        public IReadOnlyDictionary<string, object>? AdditionalAttributes { get; set; }

        protected override async Task OnAfterRenderAsync(bool firstRender)
        {
            if (firstRender)
            {
                AvaloniaLocator.CurrentMutable.Bind<IJSInProcessRuntime>().ToConstant((IJSInProcessRuntime)Js);

                _avaloniaModule = await AvaloniaModule.ImportAsync(Js);

                _inputHelper = new InputHelperInterop(_avaloniaModule, _inputElement);
                _canvasHelper = new InputHelperInterop(_avaloniaModule, _htmlCanvas);
                _containerHelper = new InputHelperInterop(_avaloniaModule, _containerElement);

                HideIme();
                _canvasHelper.SetCursor("default");
                _topLevelImpl.SetCssCursor = x =>
                {
                    _inputHelper.SetCursor(x); //macOS
                    _canvasHelper.SetCursor(x); //windows
                };

                _nativeControlHost = new NativeControlHostInterop(_avaloniaModule, _nativeControlsContainer);
                _storageProvider = await StorageProviderInterop.ImportAsync(Js);
                
                Console.WriteLine("starting html canvas setup");
                _interop = new SKHtmlCanvasInterop(_avaloniaModule, _htmlCanvas, OnRenderFrame);

                Console.WriteLine("Interop created");
                
                var skiaOptions = AvaloniaLocator.Current.GetService<SkiaOptions>();
                _useGL = skiaOptions?.CustomGpuFactory != null;

                if (_useGL)
                {
                    _jsGlInfo = _interop.InitGL();
                    Console.WriteLine("jsglinfo created - init gl");
                }
                else
                {
                    var rasterInitialized = _interop.InitRaster();
                    Console.WriteLine("raster initialized: {0}", rasterInitialized);
                }

                if (_useGL)
                {
                    // create the SkiaSharp context
                    if (_context == null)
                    {
                        Console.WriteLine("create glcontext");
                        _glInterface = GRGlInterface.Create();
                        _context = GRContext.CreateGl(_glInterface);

                        
                        // bump the default resource cache limit
                        _context.SetResourceCacheLimit(skiaOptions?.MaxGpuResourceSizeBytes ?? 32 * 1024 * 1024);
                        Console.WriteLine("glcontext created and resource limit set");
                    }

                    _topLevelImpl.SetSurface(_context, _jsGlInfo!, ColorType,
                        new PixelSize((int)_canvasSize.Width, (int)_canvasSize.Height), _dpi);
                }
                else
                {
                    _topLevelImpl.SetSurface(ColorType,
                        new PixelSize((int)_canvasSize.Width, (int)_canvasSize.Height), _dpi, _interop.PutImageData);
                }
                
                _interop.SetCanvasSize((int)(_canvasSize.Width * _dpi), (int)(_canvasSize.Height * _dpi));

                Threading.Dispatcher.UIThread.Post(async () =>
                {
                    _interop.RequestAnimationFrame(true);
                    
                    _sizeWatcher = new SizeWatcherInterop(_avaloniaModule, _htmlCanvas, OnSizeChanged);
                    _dpiWatcher = new DpiWatcherInterop(_avaloniaModule, OnDpiChanged);
                    
                    _sizeWatcher.Start();
                    _topLevel.Prepare();

                    _topLevel.Renderer.Start();
                });
            }
        }

        private void OnRenderFrame()
        {
            if (_useGL && (_jsGlInfo == null))
            {
                Console.WriteLine("nothing to render");
                return;
            }
            if (_canvasSize.Width <= 0 || _canvasSize.Height <= 0 || _dpi <= 0)
            {
                Console.WriteLine("nothing to render");
                return;
            }

            ManualTriggerRenderTimer.Instance.RaiseTick();
        }

        public void Dispose()
        {
            _dpiWatcher?.Unsubscribe(OnDpiChanged);
            _sizeWatcher?.Dispose();
            _interop?.Dispose();
        }

        private void ForceBlit()
        {
            // Note: this is technically a hack, but it's a kinda unique use case when
            // we want to blit the previous frame
            // renderer doesn't have much control over the render target
            // we render on the UI thread
            // We also don't want to have it as a meaningful public API.
            // Therefore we have InternalsVisibleTo hack here.

            if (_topLevel.Renderer is CompositingRenderer dr)
            {
                dr.CompositionTarget.ImmediateUIThreadRender();
            }
        }

        private void OnDpiChanged(double newDpi)
        {
            if (Math.Abs(_dpi - newDpi) > 0.0001)
            {
                _dpi = newDpi;

                _interop!.SetCanvasSize((int)(_canvasSize.Width * _dpi), (int)(_canvasSize.Height * _dpi));

                _topLevelImpl.SetClientSize(_canvasSize, _dpi);

                ForceBlit();
            }
        }

        private void OnSizeChanged(SKSize newSize)
        {
            if (_canvasSize != newSize)
            {
                _canvasSize = newSize;

                _interop!.SetCanvasSize((int)(_canvasSize.Width * _dpi), (int)(_canvasSize.Height * _dpi));

                _topLevelImpl.SetClientSize(_canvasSize, _dpi);

                ForceBlit();
            }
        }

        private void HideIme()
        {
            _inputHelper?.Hide();
            _containerHelper?.Focus();
        }

        public void SetClient(ITextInputMethodClient? client)
        {
            if (_inputHelper is null)
            {
                return;
            }

            _inputHelper.Clear();

            _client = client;
            
            if (IsActive)
            {
                _inputHelper.Show();
                _inputElementFocused = true;
                _inputHelper.Focus();
            }
            else
            {
                _inputElementFocused = false;
                HideIme();
            }
        }

        public void SetCursorRect(Rect rect)
        {
        }

        public void SetOptions(TextInputOptions options)
        {
        }

        public void Reset()
        {
            _inputHelper?.Clear();
        }
    }
}<|MERGE_RESOLUTION|>--- conflicted
+++ resolved
@@ -66,13 +66,11 @@
             }
         }
 
-<<<<<<< HEAD
+        public bool KeyPreventDefault { get; set; }
+        
         public ITextInputMethodClient? Client => _client;
 
         public bool IsActive => _client != null;
-=======
-        public bool KeyPreventDefault { get; set; }
->>>>>>> 27445b1c
 
         internal INativeControlHostImpl GetNativeControlHostImpl()
         {
