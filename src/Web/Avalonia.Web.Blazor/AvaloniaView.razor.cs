--- conflicted
+++ resolved
@@ -349,12 +349,12 @@
                     IsComposing = true;
                     break;
                 case WebCompositionEventArgs.WebCompositionEventType.Update:
-                    _client.SetPreeditText(e.Data);
+                    _client?.SetPreeditText(e.Data);
                     break;
                 case WebCompositionEventArgs.WebCompositionEventType.End:
                     IsComposing = false;
-                    _client.SetPreeditText(null);
-                    _topLevelImpl.RawTextEvent(e.Data);              
+                    _client?.SetPreeditText(null);
+                    _topLevelImpl.RawTextEvent(e.Data);
                     break;
             }
         }
@@ -471,7 +471,7 @@
 
         private void SurroundingTextChanged(object? sender, EventArgs e)
         {
-            if(_client != null)
+            if(_client != null && IsComposing)
             {
                 var surroundingText = _client.SurroundingText;
                 
@@ -484,18 +484,6 @@
             _inputHelper?.Focus();
             var bounds = new PixelRect((int)rect.X, (int) rect.Y, (int) rect.Width, (int) rect.Height);
             
-<<<<<<< HEAD
-            _inputHelper?.SetBounds(bounds);
-
-            if (_client != null && _client.SupportsSurroundingText && !IsComposing)
-            {
-                var surroundingText = _client.SurroundingText;
-
-                _inputHelper?.SetSurroundingText(surroundingText.Text, surroundingText.AnchorOffset, surroundingText.CursorOffset);
-            }
-
-            _inputHelper?.Focus();
-=======
             if (_client != null)
             {
                 var surroundingText = _client.SurroundingText;
@@ -505,7 +493,6 @@
                 
                 _inputHelper?.SetBounds(bounds, surroundingText.CursorOffset);
             }
->>>>>>> cb98535a
         }
 
         public void SetOptions(TextInputOptions options)
