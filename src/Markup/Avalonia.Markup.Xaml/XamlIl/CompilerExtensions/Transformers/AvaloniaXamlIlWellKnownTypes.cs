using XamlIl.Transform;
using XamlIl.TypeSystem;

namespace Avalonia.Markup.Xaml.XamlIl.CompilerExtensions.Transformers
{
    class AvaloniaXamlIlWellKnownTypes
    {
        public IXamlIlType AvaloniaObject { get; }
        public IXamlIlType IAvaloniaObject { get; }
        public IXamlIlType BindingPriority { get; }
        public IXamlIlType AvaloniaObjectExtensions { get; }
        public IXamlIlType AvaloniaProperty { get; }
        public IXamlIlType AvaloniaPropertyT { get; }
        public IXamlIlType IBinding { get; }
        public IXamlIlMethod AvaloniaObjectBindMethod { get; }
        public IXamlIlMethod AvaloniaObjectSetValueMethod { get; }
        public IXamlIlType IDisposable { get; }
        public XamlIlTypeWellKnownTypes XamlIlTypes { get; }
        public XamlIlLanguageTypeMappings XamlIlMappings { get; }
        public IXamlIlType Transitions { get; }
        public IXamlIlType AssignBindingAttribute { get; }
        public IXamlIlType UnsetValueType { get; }
<<<<<<< HEAD
        public IXamlIlType IPropertyInfo { get; }
        public IXamlIlType ClrPropertyInfo { get; }
        public IXamlIlType PropertyPath { get; }
        public IXamlIlType PropertyPathBuilder { get; }
        public IXamlIlType NotifyingPropertyInfoHelpers { get; }
        public IXamlIlType CompiledBindingPathBuilder { get; }
        public IXamlIlType CompiledBindingPath { get; }
        public IXamlIlType CompiledBindingExtension { get; }

        public AvaloniaXamlIlWellKnownTypes(XamlIlTransformerConfiguration cfg)
        {
            XamlIlTypes = cfg.WellKnownTypes;
            AvaloniaObject = cfg.TypeSystem.GetType("Avalonia.AvaloniaObject");
            IAvaloniaObject = cfg.TypeSystem.GetType("Avalonia.IAvaloniaObject");
            AvaloniaObjectExtensions = cfg.TypeSystem.GetType("Avalonia.AvaloniaObjectExtensions");
            AvaloniaProperty = cfg.TypeSystem.GetType("Avalonia.AvaloniaProperty");
            AvaloniaPropertyT = cfg.TypeSystem.GetType("Avalonia.AvaloniaProperty`1");
            BindingPriority = cfg.TypeSystem.GetType("Avalonia.Data.BindingPriority");
            IBinding = cfg.TypeSystem.GetType("Avalonia.Data.IBinding");
            IDisposable = cfg.TypeSystem.GetType("System.IDisposable");
            Transitions = cfg.TypeSystem.GetType("Avalonia.Animation.Transitions");
            AssignBindingAttribute = cfg.TypeSystem.GetType("Avalonia.Data.AssignBindingAttribute");
            AvaloniaObjectBindMethod = AvaloniaObjectExtensions.FindMethod("Bind", IDisposable, false, IAvaloniaObject,
                AvaloniaProperty,
                IBinding, cfg.WellKnownTypes.Object);
            UnsetValueType = cfg.TypeSystem.GetType("Avalonia.UnsetValueType");
            AvaloniaObjectSetValueMethod = AvaloniaObject.FindMethod("SetValue", XamlIlTypes.Void,
                false, AvaloniaProperty, XamlIlTypes.Object, BindingPriority);
            IPropertyInfo = cfg.TypeSystem.GetType("Avalonia.Data.Core.IPropertyInfo");
            ClrPropertyInfo = cfg.TypeSystem.GetType("Avalonia.Data.Core.ClrPropertyInfo");
            PropertyPath = cfg.TypeSystem.GetType("Avalonia.Data.Core.PropertyPath");
            PropertyPathBuilder = cfg.TypeSystem.GetType("Avalonia.Data.Core.PropertyPathBuilder");
            NotifyingPropertyInfoHelpers = cfg.TypeSystem.GetType("Avalonia.Markup.Xaml.MarkupExtensions.CompiledBindings.NotifyingPropertyInfoHelpers");
            CompiledBindingPathBuilder = cfg.TypeSystem.GetType("Avalonia.Markup.Xaml.MarkupExtensions.CompiledBindings.CompiledBindingPathBuilder");
            CompiledBindingPath = cfg.TypeSystem.GetType("Avalonia.Markup.Xaml.MarkupExtensions.CompiledBindings.CompiledBindingPath");
            CompiledBindingExtension = cfg.TypeSystem.GetType("Avalonia.Markup.Xaml.MarkupExtensions.CompiledBindingExtension");
=======
        public IXamlIlType StyledElement { get; }
        public IXamlIlType NameScope { get; }
        public IXamlIlMethod NameScopeSetNameScope { get; }
        public IXamlIlType INameScope { get; }
        public IXamlIlMethod INameScopeRegister { get; }
        public IXamlIlMethod INameScopeComplete { get; }
        
        public AvaloniaXamlIlWellKnownTypes(XamlIlAstTransformationContext ctx)
        {
            XamlIlTypes = ctx.Configuration.WellKnownTypes;
            XamlIlMappings = ctx.Configuration.TypeMappings;
            AvaloniaObject = ctx.Configuration.TypeSystem.GetType("Avalonia.AvaloniaObject");
            IAvaloniaObject = ctx.Configuration.TypeSystem.GetType("Avalonia.IAvaloniaObject");
            AvaloniaObjectExtensions = ctx.Configuration.TypeSystem.GetType("Avalonia.AvaloniaObjectExtensions");
            AvaloniaProperty = ctx.Configuration.TypeSystem.GetType("Avalonia.AvaloniaProperty");
            AvaloniaPropertyT = ctx.Configuration.TypeSystem.GetType("Avalonia.AvaloniaProperty`1");
            BindingPriority = ctx.Configuration.TypeSystem.GetType("Avalonia.Data.BindingPriority");
            IBinding = ctx.Configuration.TypeSystem.GetType("Avalonia.Data.IBinding");
            IDisposable = ctx.Configuration.TypeSystem.GetType("System.IDisposable");
            Transitions = ctx.Configuration.TypeSystem.GetType("Avalonia.Animation.Transitions");
            AssignBindingAttribute = ctx.Configuration.TypeSystem.GetType("Avalonia.Data.AssignBindingAttribute");
            AvaloniaObjectBindMethod = AvaloniaObjectExtensions.FindMethod("Bind", IDisposable, false, IAvaloniaObject,
                AvaloniaProperty,
                IBinding, ctx.Configuration.WellKnownTypes.Object);
            UnsetValueType = ctx.Configuration.TypeSystem.GetType("Avalonia.UnsetValueType");
            StyledElement = ctx.Configuration.TypeSystem.GetType("Avalonia.StyledElement");
            INameScope = ctx.Configuration.TypeSystem.GetType("Avalonia.Controls.INameScope");
            INameScopeRegister = INameScope.GetMethod(
                new FindMethodMethodSignature("Register", XamlIlTypes.Void,
                     XamlIlTypes.String, XamlIlTypes.Object)
                {
                    IsStatic = false, DeclaringOnly = true, IsExactMatch = true
                });
            INameScopeComplete = INameScope.GetMethod(
                new FindMethodMethodSignature("Complete", XamlIlTypes.Void)
                {
                    IsStatic = false, DeclaringOnly = true, IsExactMatch = true
                });
            NameScope = ctx.Configuration.TypeSystem.GetType("Avalonia.Controls.NameScope");
            NameScopeSetNameScope = NameScope.GetMethod(new FindMethodMethodSignature("SetNameScope",
                XamlIlTypes.Void, StyledElement, INameScope) {IsStatic = true});

            AvaloniaObjectSetValueMethod = AvaloniaObject.FindMethod("SetValue", XamlIlTypes.Void,
                false, AvaloniaProperty, XamlIlTypes.Object, BindingPriority);
            
>>>>>>> d1aaed03
        }
    }

    static class AvaloniaXamlIlWellKnownTypesExtensions
    {
        public static AvaloniaXamlIlWellKnownTypes GetAvaloniaTypes(this XamlIlAstTransformationContext ctx)
        {
            if (ctx.TryGetItem<AvaloniaXamlIlWellKnownTypes>(out var rv))
                return rv;
            ctx.SetItem(rv = new AvaloniaXamlIlWellKnownTypes(ctx.Configuration));
            return rv;
        }
        
        public static AvaloniaXamlIlWellKnownTypes GetAvaloniaTypes(this XamlIlEmitContext ctx)
        {
            if (ctx.TryGetItem<AvaloniaXamlIlWellKnownTypes>(out var rv))
                return rv;
            ctx.SetItem(rv = new AvaloniaXamlIlWellKnownTypes(ctx.Configuration));
            return rv;
        }
    }
}<|MERGE_RESOLUTION|>--- conflicted
+++ resolved
@@ -20,7 +20,12 @@
         public IXamlIlType Transitions { get; }
         public IXamlIlType AssignBindingAttribute { get; }
         public IXamlIlType UnsetValueType { get; }
-<<<<<<< HEAD
+        public IXamlIlType StyledElement { get; }
+        public IXamlIlType NameScope { get; }
+        public IXamlIlMethod NameScopeSetNameScope { get; }
+        public IXamlIlType INameScope { get; }
+        public IXamlIlMethod INameScopeRegister { get; }
+        public IXamlIlMethod INameScopeComplete { get; }
         public IXamlIlType IPropertyInfo { get; }
         public IXamlIlType ClrPropertyInfo { get; }
         public IXamlIlType PropertyPath { get; }
@@ -47,6 +52,27 @@
                 AvaloniaProperty,
                 IBinding, cfg.WellKnownTypes.Object);
             UnsetValueType = cfg.TypeSystem.GetType("Avalonia.UnsetValueType");
+            StyledElement = cfg.TypeSystem.GetType("Avalonia.StyledElement");
+            INameScope = cfg.TypeSystem.GetType("Avalonia.Controls.INameScope");
+            INameScopeRegister = INameScope.GetMethod(
+                new FindMethodMethodSignature("Register", XamlIlTypes.Void,
+                     XamlIlTypes.String, XamlIlTypes.Object)
+                {
+                    IsStatic = false,
+                    DeclaringOnly = true,
+                    IsExactMatch = true
+                });
+            INameScopeComplete = INameScope.GetMethod(
+                new FindMethodMethodSignature("Complete", XamlIlTypes.Void)
+                {
+                    IsStatic = false,
+                    DeclaringOnly = true,
+                    IsExactMatch = true
+                });
+            NameScope = cfg.TypeSystem.GetType("Avalonia.Controls.NameScope");
+            NameScopeSetNameScope = NameScope.GetMethod(new FindMethodMethodSignature("SetNameScope",
+                XamlIlTypes.Void, StyledElement, INameScope)
+            { IsStatic = true });
             AvaloniaObjectSetValueMethod = AvaloniaObject.FindMethod("SetValue", XamlIlTypes.Void,
                 false, AvaloniaProperty, XamlIlTypes.Object, BindingPriority);
             IPropertyInfo = cfg.TypeSystem.GetType("Avalonia.Data.Core.IPropertyInfo");
@@ -57,53 +83,6 @@
             CompiledBindingPathBuilder = cfg.TypeSystem.GetType("Avalonia.Markup.Xaml.MarkupExtensions.CompiledBindings.CompiledBindingPathBuilder");
             CompiledBindingPath = cfg.TypeSystem.GetType("Avalonia.Markup.Xaml.MarkupExtensions.CompiledBindings.CompiledBindingPath");
             CompiledBindingExtension = cfg.TypeSystem.GetType("Avalonia.Markup.Xaml.MarkupExtensions.CompiledBindingExtension");
-=======
-        public IXamlIlType StyledElement { get; }
-        public IXamlIlType NameScope { get; }
-        public IXamlIlMethod NameScopeSetNameScope { get; }
-        public IXamlIlType INameScope { get; }
-        public IXamlIlMethod INameScopeRegister { get; }
-        public IXamlIlMethod INameScopeComplete { get; }
-        
-        public AvaloniaXamlIlWellKnownTypes(XamlIlAstTransformationContext ctx)
-        {
-            XamlIlTypes = ctx.Configuration.WellKnownTypes;
-            XamlIlMappings = ctx.Configuration.TypeMappings;
-            AvaloniaObject = ctx.Configuration.TypeSystem.GetType("Avalonia.AvaloniaObject");
-            IAvaloniaObject = ctx.Configuration.TypeSystem.GetType("Avalonia.IAvaloniaObject");
-            AvaloniaObjectExtensions = ctx.Configuration.TypeSystem.GetType("Avalonia.AvaloniaObjectExtensions");
-            AvaloniaProperty = ctx.Configuration.TypeSystem.GetType("Avalonia.AvaloniaProperty");
-            AvaloniaPropertyT = ctx.Configuration.TypeSystem.GetType("Avalonia.AvaloniaProperty`1");
-            BindingPriority = ctx.Configuration.TypeSystem.GetType("Avalonia.Data.BindingPriority");
-            IBinding = ctx.Configuration.TypeSystem.GetType("Avalonia.Data.IBinding");
-            IDisposable = ctx.Configuration.TypeSystem.GetType("System.IDisposable");
-            Transitions = ctx.Configuration.TypeSystem.GetType("Avalonia.Animation.Transitions");
-            AssignBindingAttribute = ctx.Configuration.TypeSystem.GetType("Avalonia.Data.AssignBindingAttribute");
-            AvaloniaObjectBindMethod = AvaloniaObjectExtensions.FindMethod("Bind", IDisposable, false, IAvaloniaObject,
-                AvaloniaProperty,
-                IBinding, ctx.Configuration.WellKnownTypes.Object);
-            UnsetValueType = ctx.Configuration.TypeSystem.GetType("Avalonia.UnsetValueType");
-            StyledElement = ctx.Configuration.TypeSystem.GetType("Avalonia.StyledElement");
-            INameScope = ctx.Configuration.TypeSystem.GetType("Avalonia.Controls.INameScope");
-            INameScopeRegister = INameScope.GetMethod(
-                new FindMethodMethodSignature("Register", XamlIlTypes.Void,
-                     XamlIlTypes.String, XamlIlTypes.Object)
-                {
-                    IsStatic = false, DeclaringOnly = true, IsExactMatch = true
-                });
-            INameScopeComplete = INameScope.GetMethod(
-                new FindMethodMethodSignature("Complete", XamlIlTypes.Void)
-                {
-                    IsStatic = false, DeclaringOnly = true, IsExactMatch = true
-                });
-            NameScope = ctx.Configuration.TypeSystem.GetType("Avalonia.Controls.NameScope");
-            NameScopeSetNameScope = NameScope.GetMethod(new FindMethodMethodSignature("SetNameScope",
-                XamlIlTypes.Void, StyledElement, INameScope) {IsStatic = true});
-
-            AvaloniaObjectSetValueMethod = AvaloniaObject.FindMethod("SetValue", XamlIlTypes.Void,
-                false, AvaloniaProperty, XamlIlTypes.Object, BindingPriority);
-            
->>>>>>> d1aaed03
         }
     }
 
