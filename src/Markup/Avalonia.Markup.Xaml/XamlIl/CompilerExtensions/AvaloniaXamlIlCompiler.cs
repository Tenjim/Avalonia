using System.Collections.Generic;
using System.Linq;
using Avalonia.Markup.Xaml.XamlIl.CompilerExtensions.Transformers;
using XamlX;
using XamlX.Ast;
using XamlX.Emit;
using XamlX.IL;
using XamlX.Parsers;
using XamlX.Transform;
using XamlX.Transform.Transformers;
using XamlX.TypeSystem;

namespace Avalonia.Markup.Xaml.XamlIl.CompilerExtensions
{
    class AvaloniaXamlIlCompiler : XamlILCompiler
    {
        private readonly TransformerConfiguration _configuration;
        private readonly IXamlType _contextType;
        private readonly AvaloniaXamlIlDesignPropertiesTransformer _designTransformer;
        private readonly AvaloniaBindingExtensionTransformer _bindingTransformer;

<<<<<<< HEAD
        private AvaloniaXamlIlCompiler(AvaloniaXamlIlCompilerConfiguration configuration) : base(configuration, true)
=======
        private AvaloniaXamlIlCompiler(TransformerConfiguration configuration, XamlLanguageEmitMappings<IXamlILEmitter, XamlILNodeEmitResult> emitMappings)
            : base(configuration, emitMappings, true)
>>>>>>> 6e598886
        {
            _configuration = configuration;

            void InsertAfter<T>(params IXamlAstTransformer[] t) 
                => Transformers.InsertRange(Transformers.FindIndex(x => x is T) + 1, t);

            void InsertBefore<T>(params IXamlAstTransformer[] t) 
                => Transformers.InsertRange(Transformers.FindIndex(x => x is T), t);


            // Before everything else
            
            Transformers.Insert(0, new XNameTransformer());
            Transformers.Insert(1, new IgnoredDirectivesTransformer());
            Transformers.Insert(2, _designTransformer = new AvaloniaXamlIlDesignPropertiesTransformer());
            Transformers.Insert(3, _bindingTransformer = new AvaloniaBindingExtensionTransformer());
            
            
            // Targeted

<<<<<<< HEAD
            InsertBefore<XamlIlPropertyReferenceResolver>(
                new AvaloniaXamlIlTransformInstanceAttachedProperties(),
                new AvaloniaXamlIlTransformSyntheticCompiledBindingMembers());
            InsertAfter<XamlIlPropertyReferenceResolver>(new AvaloniaXamlIlAvaloniaPropertyResolver());
            


            InsertBefore<XamlIlContentConvertTransformer>(
                new AvaloniaXamlIlBindingPathParser(),
=======
            InsertBefore<PropertyReferenceResolver>(new AvaloniaXamlIlTransformInstanceAttachedProperties());
            InsertAfter<PropertyReferenceResolver>(new AvaloniaXamlIlAvaloniaPropertyResolver());
            


            InsertBefore<ContentConvertTransformer>(
>>>>>>> 6e598886
                new AvaloniaXamlIlSelectorTransformer(),
                new AvaloniaXamlIlControlTemplateTargetTypeMetadataTransformer(),
                new AvaloniaXamlIlPropertyPathTransformer(),
                new AvaloniaXamlIlSetterTransformer(),
                new AvaloniaXamlIlConstructorServiceProviderTransformer(),
                new AvaloniaXamlIlTransitionsTypeMetadataTransformer()
            );

            // After everything else

<<<<<<< HEAD
            InsertBefore<XamlIlNewObjectTransformer>(
                new AddNameScopeRegistration(),
                new AvaloniaXamlIlDataContextTypeTransformer(),
                new AvaloniaXamlIlBindingPathTransformer(),
                new AvaloniaXamlIlCompiledBindingsMetadataRemover()
                );

            Transformers.Add(new AvaloniaXamlIlMetadataRemover());
            Transformers.Add(new AvaloniaXamlIlRootObjectScope());
        }

        public AvaloniaXamlIlCompiler(AvaloniaXamlIlCompilerConfiguration configuration,
            IXamlIlTypeBuilder contextTypeBuilder) : this(configuration)
=======
            Emitters.Add(new AvaloniaNameScopeRegistrationXamlIlNodeEmitter());
        }

        public AvaloniaXamlIlCompiler(TransformerConfiguration configuration,
            XamlLanguageEmitMappings<IXamlILEmitter, XamlILNodeEmitResult> emitMappings,
            IXamlTypeBuilder<IXamlILEmitter> contextTypeBuilder)
            : this(configuration, emitMappings)
>>>>>>> 6e598886
        {
            _contextType = CreateContextType(contextTypeBuilder);
        }

        
<<<<<<< HEAD
        public AvaloniaXamlIlCompiler(AvaloniaXamlIlCompilerConfiguration configuration,
            IXamlIlType contextType) : this(configuration)
=======
        public AvaloniaXamlIlCompiler(TransformerConfiguration configuration,
            XamlLanguageEmitMappings<IXamlILEmitter, XamlILNodeEmitResult> emitMappings,
            IXamlType contextType) : this(configuration, emitMappings)
>>>>>>> 6e598886
        {
            _contextType = contextType;
        }
        
        public const string PopulateName = "__AvaloniaXamlIlPopulate";
        public const string BuildName = "__AvaloniaXamlIlBuild";

        public bool IsDesignMode
        {
            get => _designTransformer.IsDesignMode;
            set => _designTransformer.IsDesignMode = value;
        }

<<<<<<< HEAD
        public bool DefaultCompileBindings
        {
            get => _bindingTransformer.CompileBindingsByDefault;
            set => _bindingTransformer.CompileBindingsByDefault = value;
        }

        public void ParseAndCompile(string xaml, string baseUri, IFileSource fileSource, IXamlIlTypeBuilder tb, IXamlIlType overrideRootType)
=======
        public void ParseAndCompile(string xaml, string baseUri, IFileSource fileSource, IXamlTypeBuilder<IXamlILEmitter> tb, IXamlType overrideRootType)
>>>>>>> 6e598886
        {
            var parsed = XDocumentXamlParser.Parse(xaml, new Dictionary<string, string>
            {
                {XamlNamespaces.Blend2008, XamlNamespaces.Blend2008}
            });
            
            var rootObject = (XamlAstObjectNode)parsed.Root;

            var classDirective = rootObject.Children
                .OfType<XamlAstXmlDirective>().FirstOrDefault(x =>
                    x.Namespace == XamlNamespaces.Xaml2006
                    && x.Name == "Class");

            var rootType =
                classDirective != null ?
                    new XamlAstClrTypeReference(classDirective,
                        _configuration.TypeSystem.GetType(((XamlAstTextNode)classDirective.Values[0]).Text),
                        false) :
                    TypeReferenceResolver.ResolveType(CreateTransformationContext(parsed, true),
                        (XamlAstXmlTypeReference)rootObject.Type, true);
            
            
            if (overrideRootType != null)
            {
                if (!rootType.Type.IsAssignableFrom(overrideRootType))
                    throw new XamlX.XamlLoadException(
                        $"Unable to substitute {rootType.Type.GetFqn()} with {overrideRootType.GetFqn()}", rootObject);
                rootType = new XamlAstClrTypeReference(rootObject, overrideRootType, false);
            }

            OverrideRootType(parsed, rootType);

            Transform(parsed);
            Compile(parsed, tb, _contextType, PopulateName, BuildName, "__AvaloniaXamlIlNsInfo", baseUri, fileSource);
            
        }

        public void OverrideRootType(XamlDocument doc, IXamlAstTypeReference newType)
        {
            var root = (XamlAstObjectNode)doc.Root;
            var oldType = root.Type;
            if (oldType.Equals(newType))
                return;

            root.Type = newType;
            foreach (var child in root.Children.OfType<XamlAstXamlPropertyValueNode>())
            {
                if (child.Property is XamlAstNamePropertyReference prop)
                {
                    if (prop.DeclaringType.Equals(oldType))
                        prop.DeclaringType = newType;
                    if (prop.TargetType.Equals(oldType))
                        prop.TargetType = newType;
                }
            }
        }
    }
}<|MERGE_RESOLUTION|>--- conflicted
+++ resolved
@@ -19,12 +19,8 @@
         private readonly AvaloniaXamlIlDesignPropertiesTransformer _designTransformer;
         private readonly AvaloniaBindingExtensionTransformer _bindingTransformer;
 
-<<<<<<< HEAD
-        private AvaloniaXamlIlCompiler(AvaloniaXamlIlCompilerConfiguration configuration) : base(configuration, true)
-=======
         private AvaloniaXamlIlCompiler(TransformerConfiguration configuration, XamlLanguageEmitMappings<IXamlILEmitter, XamlILNodeEmitResult> emitMappings)
             : base(configuration, emitMappings, true)
->>>>>>> 6e598886
         {
             _configuration = configuration;
 
@@ -45,24 +41,15 @@
             
             // Targeted
 
-<<<<<<< HEAD
-            InsertBefore<XamlIlPropertyReferenceResolver>(
+            InsertBefore<PropertyReferenceResolver>(
                 new AvaloniaXamlIlTransformInstanceAttachedProperties(),
                 new AvaloniaXamlIlTransformSyntheticCompiledBindingMembers());
-            InsertAfter<XamlIlPropertyReferenceResolver>(new AvaloniaXamlIlAvaloniaPropertyResolver());
-            
-
-
-            InsertBefore<XamlIlContentConvertTransformer>(
-                new AvaloniaXamlIlBindingPathParser(),
-=======
-            InsertBefore<PropertyReferenceResolver>(new AvaloniaXamlIlTransformInstanceAttachedProperties());
             InsertAfter<PropertyReferenceResolver>(new AvaloniaXamlIlAvaloniaPropertyResolver());
             
 
 
             InsertBefore<ContentConvertTransformer>(
->>>>>>> 6e598886
+                new AvaloniaXamlIlBindingPathParser(),
                 new AvaloniaXamlIlSelectorTransformer(),
                 new AvaloniaXamlIlControlTemplateTargetTypeMetadataTransformer(),
                 new AvaloniaXamlIlPropertyPathTransformer(),
@@ -72,9 +59,7 @@
             );
 
             // After everything else
-
-<<<<<<< HEAD
-            InsertBefore<XamlIlNewObjectTransformer>(
+            InsertBefore<NewObjectTransformer>(
                 new AddNameScopeRegistration(),
                 new AvaloniaXamlIlDataContextTypeTransformer(),
                 new AvaloniaXamlIlBindingPathTransformer(),
@@ -83,32 +68,22 @@
 
             Transformers.Add(new AvaloniaXamlIlMetadataRemover());
             Transformers.Add(new AvaloniaXamlIlRootObjectScope());
+
+            Emitters.Add(new AvaloniaNameScopeRegistrationXamlIlNodeEmitter());
+            Emitters.Add(new AvaloniaXamlIlRootObjectScope.Emitter());
         }
-
-        public AvaloniaXamlIlCompiler(AvaloniaXamlIlCompilerConfiguration configuration,
-            IXamlIlTypeBuilder contextTypeBuilder) : this(configuration)
-=======
-            Emitters.Add(new AvaloniaNameScopeRegistrationXamlIlNodeEmitter());
-        }
-
         public AvaloniaXamlIlCompiler(TransformerConfiguration configuration,
             XamlLanguageEmitMappings<IXamlILEmitter, XamlILNodeEmitResult> emitMappings,
             IXamlTypeBuilder<IXamlILEmitter> contextTypeBuilder)
             : this(configuration, emitMappings)
->>>>>>> 6e598886
         {
             _contextType = CreateContextType(contextTypeBuilder);
         }
 
         
-<<<<<<< HEAD
-        public AvaloniaXamlIlCompiler(AvaloniaXamlIlCompilerConfiguration configuration,
-            IXamlIlType contextType) : this(configuration)
-=======
         public AvaloniaXamlIlCompiler(TransformerConfiguration configuration,
             XamlLanguageEmitMappings<IXamlILEmitter, XamlILNodeEmitResult> emitMappings,
             IXamlType contextType) : this(configuration, emitMappings)
->>>>>>> 6e598886
         {
             _contextType = contextType;
         }
@@ -122,17 +97,13 @@
             set => _designTransformer.IsDesignMode = value;
         }
 
-<<<<<<< HEAD
         public bool DefaultCompileBindings
         {
             get => _bindingTransformer.CompileBindingsByDefault;
             set => _bindingTransformer.CompileBindingsByDefault = value;
         }
 
-        public void ParseAndCompile(string xaml, string baseUri, IFileSource fileSource, IXamlIlTypeBuilder tb, IXamlIlType overrideRootType)
-=======
         public void ParseAndCompile(string xaml, string baseUri, IFileSource fileSource, IXamlTypeBuilder<IXamlILEmitter> tb, IXamlType overrideRootType)
->>>>>>> 6e598886
         {
             var parsed = XDocumentXamlParser.Parse(xaml, new Dictionary<string, string>
             {
