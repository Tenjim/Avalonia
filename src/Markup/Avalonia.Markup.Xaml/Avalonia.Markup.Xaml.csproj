﻿<Project Sdk="Microsoft.NET.Sdk">
  <PropertyGroup>
    <TargetFramework>netstandard2.0</TargetFramework>
    <EnableDefaultCompileItems>False</EnableDefaultCompileItems>
    <EnableDefaultItems>false</EnableDefaultItems>
    <GenerateAssemblyInfo>false</GenerateAssemblyInfo>
  </PropertyGroup>
  <PropertyGroup Condition=" '$(Configuration)' == 'Debug' ">
    <DebugSymbols>true</DebugSymbols>
    <DebugType>full</DebugType>
    <Optimize>false</Optimize>
    <OutputPath>bin\Debug\</OutputPath>
    <DefineConstants>TRACE;DEBUG;NETSTANDARD1_3;PCL;NETSTANDARD</DefineConstants>
    <ErrorReport>prompt</ErrorReport>
    <WarningLevel>4</WarningLevel>
    <NoWarn>CS1591</NoWarn>
  </PropertyGroup>
  <PropertyGroup Condition=" '$(Configuration)' == 'Release' ">
    <DebugType>pdbonly</DebugType>
    <Optimize>true</Optimize>
    <OutputPath>bin\Release\</OutputPath>
    <DefineConstants>NETSTANDARD1_3;PCL;NETSTANDARD</DefineConstants>
    <ErrorReport>prompt</ErrorReport>
    <WarningLevel>4</WarningLevel>
    <DocumentationFile>bin\Release\Avalonia.Markup.Xaml.xml</DocumentationFile>
    <NoWarn>CS1591</NoWarn>
  </PropertyGroup>
    <ItemGroup>
<<<<<<< HEAD
        <Compile Include="AvaloniaXamlLoaderPortableXaml.cs" />
=======
        <Compile Include="..\..\Shared\SharedAssemblyInfo.cs">
            <Link>Properties\SharedAssemblyInfo.cs</Link>
        </Compile>
>>>>>>> c5090ee2
        <Compile Include="AvaloniaXamlLoader.cs" />
        <Compile Include="Converters\CornerRadiusTypeConverter.cs" />
        <Compile Include="Converters\MatrixTypeConverter.cs" />
        <Compile Include="Converters\RectTypeConverter.cs" />
        <Compile Include="Converters\SetterValueTypeConverter.cs" />
        <Compile Include="Data\ResourceInclude.cs" />
        <Compile Include="MarkupExtensions\DynamicResourceExtension.cs" />
        <Compile Include="MarkupExtensions\StaticResourceExtension.cs" />
        <Compile Include="MarkupExtensions\StyleIncludeExtension.cs" />
        <Compile Include="PortableXaml\AvaloniaXamlContext.cs" />
        <Compile Include="PortableXaml\AttributeExtensions.cs" />
        <Compile Include="PortableXaml\AvaloniaMemberAttributeProvider.cs" />
        <Compile Include="PortableXaml\AvaloniaNameScope.cs" />
        <Compile Include="PortableXaml\AvaloniaDefaultTypeConverters.cs" />
        <Compile Include="PortableXaml\AvaloniaXamlObjectWriter.cs" />
        <Compile Include="PortableXaml\AvaloniaRuntimeTypeProvider.cs" />
        <Compile Include="PortableXaml\AvaloniaXamlSchemaContext.cs" />
        <Compile Include="Converters\BitmapTypeConverter.cs" />
        <Compile Include="Converters\BrushTypeConverter.cs" />
        <Compile Include="Converters\ClassesTypeConverter.cs" />
        <Compile Include="Converters\ColorTypeConverter.cs" />
        <Compile Include="Converters\ColumnDefinitionsTypeConverter.cs" />
        <Compile Include="Converters\CursorTypeConverter.cs" />
        <Compile Include="Converters\GeometryTypeConverter.cs" />
        <Compile Include="Converters\GridLengthTypeConverter.cs" />
        <Compile Include="Converters\IconTypeConverter.cs" />
        <Compile Include="Converters\KeyGestureConverter.cs" />
        <Compile Include="Converters\MemberSelectorTypeConverter.cs" />
        <Compile Include="Converters\AvaloniaListTypeConverter.cs" />
        <Compile Include="Converters\AvaloniaPropertyTypeConverter.cs" />
        <Compile Include="Converters\PointsListTypeConverter.cs" />
        <Compile Include="Converters\SizeTypeConverter.cs" />
        <Compile Include="Converters\PointTypeConverter.cs" />
        <Compile Include="Converters\RelativePointTypeConverter.cs" />
        <Compile Include="Converters\RelativeRectTypeConverter.cs" />
        <Compile Include="Converters\RowDefinitionsTypeConverter.cs" />
        <Compile Include="Converters\SelectorTypeConverter.cs" />
        <Compile Include="Converters\ThicknessTypeConverter.cs" />
        <Compile Include="Converters\TimeSpanTypeConverter.cs" />
        <Compile Include="Data\Binding.cs" />
        <Compile Include="Data\DelayedBinding.cs" />
        <Compile Include="Data\MultiBinding.cs" />
        <Compile Include="Data\RelativeSource.cs" />
        <Compile Include="MarkupExtensions\BindingExtension.cs" />
        <Compile Include="MarkupExtensions\RelativeSourceExtension.cs" />
        <Compile Include="MarkupExtensions\TemplateBindingExtension.cs" />
        <Compile Include="Parsers\SelectorGrammar.cs" />
        <Compile Include="Parsers\SelectorParser.cs" />
        <Compile Include="PortableXaml\AvaloniaTypeAttributeProvider.cs" />
        <Compile Include="PortableXaml\AvaloniaXamlType.cs" />
        <Compile Include="PortableXaml\TypeDescriptorExtensions.cs" />
        <Compile Include="Properties\AssemblyInfo.cs" />
        <Compile Include="Styling\StyleInclude.cs" />
        <Compile Include="Templates\ControlTemplate.cs" />
        <Compile Include="Templates\DataTemplate.cs" />
        <Compile Include="Templates\FocusAdornerTemplate.cs" />
        <Compile Include="Templates\ItemsPanelTemplate.cs" />
        <Compile Include="Templates\MemberSelector.cs" />
        <Compile Include="Templates\Template.cs" />
        <Compile Include="Templates\TemplateContent.cs" />
        <Compile Include="Templates\TemplateLoader.cs" />
        <Compile Include="Templates\TreeDataTemplate.cs" />
        <Compile Include="XamlLoadException.cs" />
        <Compile Include="PortableXaml\portable.xaml.github\src\Portable.Xaml\**\*.cs" Exclude="PortableXaml\portable.xaml.github\src\Portable.Xaml\Assembly\**\*.cs" />
        <Compile Remove="**\UriTypeConverter.cs" />
    </ItemGroup>
  <ItemGroup>
    <ProjectReference Include="..\..\Avalonia.Animation\Avalonia.Animation.csproj" />
    <ProjectReference Include="..\..\Avalonia.Base\Avalonia.Base.csproj" />
    <ProjectReference Include="..\..\Avalonia.Controls\Avalonia.Controls.csproj" />
    <ProjectReference Include="..\..\Avalonia.Input\Avalonia.Input.csproj" />
    <ProjectReference Include="..\..\Avalonia.Interactivity\Avalonia.Interactivity.csproj" />
    <ProjectReference Include="..\..\Avalonia.Layout\Avalonia.Layout.csproj" />
    <ProjectReference Include="..\..\Avalonia.Visuals\Avalonia.Visuals.csproj" />
    <ProjectReference Include="..\..\Avalonia.Styling\Avalonia.Styling.csproj" />
    <ProjectReference Include="..\Avalonia.Markup\Avalonia.Markup.csproj" />
  </ItemGroup>
  <Import Project="..\..\..\build\Markup.props" />
  <Import Project="..\..\..\build\Sprache.props" />
  <Import Project="..\..\..\build\Rx.props" />
</Project><|MERGE_RESOLUTION|>--- conflicted
+++ resolved
@@ -26,13 +26,10 @@
     <NoWarn>CS1591</NoWarn>
   </PropertyGroup>
     <ItemGroup>
-<<<<<<< HEAD
         <Compile Include="AvaloniaXamlLoaderPortableXaml.cs" />
-=======
         <Compile Include="..\..\Shared\SharedAssemblyInfo.cs">
             <Link>Properties\SharedAssemblyInfo.cs</Link>
         </Compile>
->>>>>>> c5090ee2
         <Compile Include="AvaloniaXamlLoader.cs" />
         <Compile Include="Converters\CornerRadiusTypeConverter.cs" />
         <Compile Include="Converters\MatrixTypeConverter.cs" />
