<<<<<<< HEAD
=======
using System;
using System.IO;
using Avalonia.Android.CanvasRendering;
>>>>>>> 0689ca7b
using Avalonia.Android.Platform;
using Avalonia.Android.Platform.Input;
using Avalonia.Android.Platform.SkiaPlatform;
using Avalonia.Controls;
using Avalonia.Controls.Platform;
using Avalonia.Input;
using Avalonia.Input.Platform;
using Avalonia.Platform;
using Avalonia.Shared.PlatformSupport;

namespace Avalonia
{
    public static class AndroidApplicationExtensions
    {
        public static T UseAndroid<T>(this T builder) where T : AppBuilderBase<T>, new()
        {
            builder.UseWindowingSubsystem(Android.AndroidPlatform.Initialize, "Android");
            return builder;
        }
    }
}

namespace Avalonia.Android
{
    public class AndroidPlatform : IPlatformSettings, IWindowingPlatform, IPlatformIconLoader
    {
        public static readonly AndroidPlatform Instance = new AndroidPlatform();
        public Size DoubleClickSize => new Size(4, 4);
        public TimeSpan DoubleClickTime => TimeSpan.FromMilliseconds(200);
        public double RenderScalingFactor => _scalingFactor;
        public double LayoutScalingFactor => _scalingFactor;

        private readonly double _scalingFactor = 1;

        public AndroidPlatform()
        {
            _scalingFactor = global::Android.App.Application.Context.Resources.DisplayMetrics.ScaledDensity;
        }

        public static void Initialize()
        {
            AvaloniaLocator.CurrentMutable
                .Bind<IClipboard>().ToTransient<ClipboardImpl>()
                .Bind<IStandardCursorFactory>().ToTransient<CursorFactory>()
                .Bind<IKeyboardDevice>().ToSingleton<AndroidKeyboardDevice>()
                .Bind<IMouseDevice>().ToSingleton<AndroidMouseDevice>()
                .Bind<IPlatformSettings>().ToConstant(Instance)
                .Bind<IPlatformThreadingInterface>().ToConstant(new AndroidThreadingInterface())
                .Bind<ISystemDialogImpl>().ToTransient<SystemDialogImpl>()
<<<<<<< HEAD
                .Bind<IWindowingPlatform>().ToConstant(this);

            SkiaPlatform.Initialize();

            _scalingFactor = global::Android.App.Application.Context.Resources.DisplayMetrics.ScaledDensity;

            
            //we have custom Assetloader so no need to overwrite it
            
=======
                .Bind<ITopLevelRenderer>().ToTransient<AndroidTopLevelRenderer>()
                .Bind<IWindowingPlatform>().ToConstant(Instance);
>>>>>>> 0689ca7b
        }

        public void Init(Type applicationType)
        {
            StandardRuntimePlatformServices.Register(applicationType.Assembly);
        }

        public IWindowImpl CreateWindow()
        {
            return new WindowImpl();
        }

        public IEmbeddableWindowImpl CreateEmbeddableWindow()
        {
            throw new NotImplementedException();
        }

        public IPopupImpl CreatePopup()
        {
            throw new NotImplementedException();
        }

        public IWindowIconImpl LoadIcon(string fileName)
        {
            return null;
        }

        public IWindowIconImpl LoadIcon(Stream stream)
        {
            return null;
        }

        public IWindowIconImpl LoadIcon(IBitmapImpl bitmap)
        {
            return null;
        }
    }
}<|MERGE_RESOLUTION|>--- conflicted
+++ resolved
@@ -1,9 +1,3 @@
-<<<<<<< HEAD
-=======
-using System;
-using System.IO;
-using Avalonia.Android.CanvasRendering;
->>>>>>> 0689ca7b
 using Avalonia.Android.Platform;
 using Avalonia.Android.Platform.Input;
 using Avalonia.Android.Platform.SkiaPlatform;
@@ -53,7 +47,6 @@
                 .Bind<IPlatformSettings>().ToConstant(Instance)
                 .Bind<IPlatformThreadingInterface>().ToConstant(new AndroidThreadingInterface())
                 .Bind<ISystemDialogImpl>().ToTransient<SystemDialogImpl>()
-<<<<<<< HEAD
                 .Bind<IWindowingPlatform>().ToConstant(this);
 
             SkiaPlatform.Initialize();
@@ -63,10 +56,6 @@
             
             //we have custom Assetloader so no need to overwrite it
             
-=======
-                .Bind<ITopLevelRenderer>().ToTransient<AndroidTopLevelRenderer>()
-                .Bind<IWindowingPlatform>().ToConstant(Instance);
->>>>>>> 0689ca7b
         }
 
         public void Init(Type applicationType)
