﻿<Project Sdk="Microsoft.NET.Sdk">
  <PropertyGroup>
    <TargetFramework>netstandard1.1</TargetFramework>
    <GenerateAssemblyInfo>false</GenerateAssemblyInfo>
  </PropertyGroup>
  <PropertyGroup Condition=" '$(Configuration)' == 'Debug' ">
    <DebugSymbols>true</DebugSymbols>
    <DebugType>full</DebugType>
    <Optimize>false</Optimize>
    <OutputPath>bin\Debug\</OutputPath>
    <DefineConstants>DEBUG;TRACE</DefineConstants>
    <ErrorReport>prompt</ErrorReport>
    <WarningLevel>4</WarningLevel>
    <DocumentationFile>bin\Debug\Avalonia.Base.XML</DocumentationFile>
    <NoWarn>CS1591</NoWarn>
  </PropertyGroup>
  <PropertyGroup Condition=" '$(Configuration)' == 'Release' ">
    <DebugType>pdbonly</DebugType>
    <Optimize>true</Optimize>
    <OutputPath>bin\Release\</OutputPath>
    <DefineConstants>TRACE</DefineConstants>
    <ErrorReport>prompt</ErrorReport>
    <WarningLevel>4</WarningLevel>
    <DocumentationFile>bin\Release\Avalonia.Base.XML</DocumentationFile>
    <NoWarn>CS1591</NoWarn>
    <TreatWarningsAsErrors>true</TreatWarningsAsErrors>
  </PropertyGroup>
  <ItemGroup>
    <Compile Include="..\Shared\SharedAssemblyInfo.cs">
      <Link>Properties\SharedAssemblyInfo.cs</Link>
    </Compile>
<<<<<<< HEAD
    <Compile Include="Data\BindingChainException.cs" />
    <Compile Include="Data\BindingNotification.cs" />
    <Compile Include="Data\IndexerBinding.cs" />
    <Compile Include="Diagnostics\INotifyCollectionChangedDebug.cs" />
    <Compile Include="Data\AssignBindingAttribute.cs" />
    <Compile Include="Data\BindingOperations.cs" />
    <Compile Include="Data\InstancedBinding.cs" />
    <Compile Include="Data\IBinding.cs" />
    <Compile Include="Data\IndexerDescriptor.cs" />
    <Compile Include="Collections\AvaloniaDictionary.cs" />
    <Compile Include="Data\BindingMode.cs" />
    <Compile Include="Diagnostics\IAvaloniaObjectDebug.cs" />
    <Compile Include="Diagnostics\AvaloniaObjectExtensions.cs" />
    <Compile Include="AttachedProperty.cs" />
    <Compile Include="IPriorityValueOwner.cs" />
    <Compile Include="IStyledPropertyAccessor.cs" />
    <Compile Include="IDirectPropertyAccessor.cs" />
    <Compile Include="DirectProperty.cs" />
    <Compile Include="IAvaloniaObject.cs" />
    <Compile Include="IDirectPropertyMetadata.cs" />
    <Compile Include="IStyledPropertyMetadata.cs" />
    <Compile Include="ISupportInitialize.cs" />
    <Compile Include="Logging\ILogSink.cs" />
    <Compile Include="Logging\LogArea.cs" />
    <Compile Include="Logging\LogEventLevel.cs" />
    <Compile Include="Logging\Logger.cs" />
    <Compile Include="Metadata\AmbientAttribute.cs" />
    <Compile Include="Metadata\TemplateContent.cs" />
    <Compile Include="Metadata\DependsOnAttribute.cs" />
    <Compile Include="Metadata\ContentAttribute.cs" />
    <Compile Include="AvaloniaDisposable.cs" />
    <Compile Include="AvaloniaInternalException.cs" />
    <Compile Include="AvaloniaLocator.cs" />
    <Compile Include="Metadata\XmlnsDefinitionAttribute.cs" />
    <Compile Include="AvaloniaObjectExtensions.cs" />
    <Compile Include="PropertyMetadata.cs" />
    <Compile Include="Reactive\ObservableEx.cs" />
    <Compile Include="Reactive\WeakPropertyChangedObservable.cs" />
    <Compile Include="StyledProperty.cs" />
    <Compile Include="StyledPropertyBase.cs" />
    <Compile Include="AvaloniaPropertyRegistry.cs" />
    <Compile Include="AvaloniaProperty`1.cs" />
    <Compile Include="Platform\IAssetLoader.cs" />
    <Compile Include="Platform\IRuntimePlatform.cs" />
    <Compile Include="Data\BindingPriority.cs" />
    <Compile Include="PriorityBindingEntry.cs" />
    <Compile Include="Collections\IAvaloniaList.cs" />
    <Compile Include="Collections\AvaloniaList.cs" />
    <Compile Include="Contract.cs" />
    <Compile Include="Diagnostics\AvaloniaPropertyValue.cs" />
    <Compile Include="IDescription.cs" />
    <Compile Include="Collections\AvaloniaListExtensions.cs" />
    <Compile Include="Collections\IAvaloniaReadOnlyList.cs" />
    <Compile Include="AvaloniaObject.cs" />
    <Compile Include="AvaloniaProperty.cs" />
    <Compile Include="AvaloniaPropertyChangedEventArgs.cs" />
    <Compile Include="Platform\IPlatformHandle.cs" />
    <Compile Include="Platform\IPlatformThreadingInterface.cs" />
    <Compile Include="Platform\PlatformHandle.cs" />
    <Compile Include="PriorityLevel.cs" />
    <Compile Include="PriorityValue.cs" />
    <Compile Include="Properties\AssemblyInfo.cs" />
    <Compile Include="Reactive\AnonymousSubject`1.cs" />
    <Compile Include="Reactive\AnonymousSubject`2.cs" />
    <Compile Include="Reactive\AvaloniaObservable.cs" />
    <Compile Include="DirectPropertyMetadata`1.cs" />
    <Compile Include="StyledPropertyMetadata`1.cs" />
    <Compile Include="Threading\Dispatcher.cs" />
    <Compile Include="Threading\DispatcherPriority.cs" />
    <Compile Include="Threading\DispatcherTimer.cs" />
    <Compile Include="Threading\JobRunner.cs" />
    <Compile Include="Threading\AvaloniaScheduler.cs" />
    <Compile Include="Threading\AvaloniaSynchronizationContext.cs" />
    <Compile Include="Threading\SingleThreadDispatcher.cs" />
    <Compile Include="Utilities\ExceptionUtilities.cs" />
    <Compile Include="Utilities\IWeakSubscriber.cs" />
    <Compile Include="Utilities\MathUtilities.cs" />
    <Compile Include="Utilities\SingleOrDictionary.cs" />
    <Compile Include="Utilities\TypeUtilities.cs" />
    <Compile Include="Utilities\WeakObservable.cs" />
    <Compile Include="Utilities\WeakSubscriptionManager.cs" />
    <Compile Include="Utilities\WeakTimer.cs" />
=======
>>>>>>> d5a145b2
  </ItemGroup>
  <Import Project="..\..\build\Rx.props" />
  <Import Project="..\..\build\JetBrains.Annotations.props" />
</Project><|MERGE_RESOLUTION|>--- conflicted
+++ resolved
@@ -29,7 +29,6 @@
     <Compile Include="..\Shared\SharedAssemblyInfo.cs">
       <Link>Properties\SharedAssemblyInfo.cs</Link>
     </Compile>
-<<<<<<< HEAD
     <Compile Include="Data\BindingChainException.cs" />
     <Compile Include="Data\BindingNotification.cs" />
     <Compile Include="Data\IndexerBinding.cs" />
@@ -112,8 +111,6 @@
     <Compile Include="Utilities\WeakObservable.cs" />
     <Compile Include="Utilities\WeakSubscriptionManager.cs" />
     <Compile Include="Utilities\WeakTimer.cs" />
-=======
->>>>>>> d5a145b2
   </ItemGroup>
   <Import Project="..\..\build\Rx.props" />
   <Import Project="..\..\build\JetBrains.Annotations.props" />
