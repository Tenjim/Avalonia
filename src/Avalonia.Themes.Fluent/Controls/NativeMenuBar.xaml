<<<<<<< HEAD
<ResourceDictionary xmlns="https://github.com/avaloniaui"
                    xmlns:x="http://schemas.microsoft.com/winfx/2006/xaml"
                    xmlns:local="clr-namespace:Avalonia.Themes.Fluent"
                    x:CompileBindings="True">
  <local:InverseBooleanValueConverter x:Key="AvaloniaThemesFluentNativeMenuBarInverseBooleanValueConverter" Default="True"/>
  <local:IBitmapToImageConverter x:Key="AvaloniaThemesFluentNativeMenuBarIBitmapToImageConverter"/>
  <ControlTheme x:Key="{x:Type NativeMenuBar}" TargetType="NativeMenuBar">
    <Setter Property="Template">
      <ControlTemplate>
        <Menu
          IsVisible="{Binding $parent[TopLevel].(NativeMenu.IsNativeMenuExported), Converter={StaticResource AvaloniaThemesFluentNativeMenuBarInverseBooleanValueConverter}}"
          Items="{Binding $parent[TopLevel].(NativeMenu.Menu).Items}">
          <Menu.Styles>
            <Style x:CompileBindings="False" Selector="MenuItem">
              <Setter Property="Header" Value="{Binding Header}"/>
              <Setter Property="InputGesture" Value="{Binding Gesture}"/>
              <Setter Property="Items" Value="{Binding Menu.Items}"/>
              <Setter Property="Command" Value="{Binding Command}"/>
              <Setter Property="CommandParameter" Value="{Binding CommandParameter}"/>
              <Setter Property="(NativeMenuBar.EnableMenuItemClickForwarding)" Value="True"/>
              <!--NativeMenuItem is IBitmap and MenuItem is Image-->
              <Setter Property="Icon" Value="{Binding Icon , Converter={StaticResource AvaloniaThemesFluentNativeMenuBarIBitmapToImageConverter}}"/>
            </Style>
          </Menu.Styles>
        </Menu>
      </ControlTemplate>
    </Setter>
  </ControlTheme>
</ResourceDictionary>
=======
<Style xmlns="https://github.com/avaloniaui"
       xmlns:x="http://schemas.microsoft.com/winfx/2006/xaml"
       xmlns:local="clr-namespace:Avalonia.Themes.Fluent"
       x:CompileBindings="True"
       Selector="NativeMenuBar">
  <Style.Resources>
    <local:InverseBooleanValueConverter x:Key="AvaloniaThemesFluentNativeMenuBarInverseBooleanValueConverter" Default="True"/>
    <local:IBitmapToImageConverter x:Key="AvaloniaThemesFluentNativeMenuBarIBitmapToImageConverter"/>
  </Style.Resources>
  <Setter Property="Template">
    <ControlTemplate>
      <Menu
        IsVisible="{Binding $parent[TopLevel].(NativeMenu.IsNativeMenuExported), Converter={StaticResource AvaloniaThemesFluentNativeMenuBarInverseBooleanValueConverter}}"
        Items="{Binding $parent[TopLevel].(NativeMenu.Menu).Items}">
        <Menu.Styles>
          <Style x:CompileBindings="False" Selector="MenuItem">
            <Setter Property="Header" Value="{Binding Header}"/>
            <Setter Property="IsEnabled" Value="{Binding IsEnabled}"/>
            <Setter Property="InputGesture" Value="{Binding Gesture}"/>
            <Setter Property="Items" Value="{Binding Menu.Items}"/>
            <Setter Property="Command" Value="{Binding Command}"/>
            <Setter Property="CommandParameter" Value="{Binding CommandParameter}"/>
            <Setter Property="(NativeMenuBar.EnableMenuItemClickForwarding)" Value="True"/>
            <!--NativeMenuItem is IBitmap and MenuItem is Image-->
            <Setter Property="Icon" Value="{Binding Icon , Converter={StaticResource AvaloniaThemesFluentNativeMenuBarIBitmapToImageConverter}}"/>
          </Style>
        </Menu.Styles>
      </Menu>
    </ControlTemplate>
  </Setter>
</Style>
>>>>>>> 2c2a3fe2
<|MERGE_RESOLUTION|>--- conflicted
+++ resolved
@@ -1,4 +1,3 @@
-<<<<<<< HEAD
 <ResourceDictionary xmlns="https://github.com/avaloniaui"
                     xmlns:x="http://schemas.microsoft.com/winfx/2006/xaml"
                     xmlns:local="clr-namespace:Avalonia.Themes.Fluent"
@@ -14,6 +13,7 @@
           <Menu.Styles>
             <Style x:CompileBindings="False" Selector="MenuItem">
               <Setter Property="Header" Value="{Binding Header}"/>
+              <Setter Property="IsEnabled" Value="{Binding IsEnabled}"/>
               <Setter Property="InputGesture" Value="{Binding Gesture}"/>
               <Setter Property="Items" Value="{Binding Menu.Items}"/>
               <Setter Property="Command" Value="{Binding Command}"/>
@@ -27,37 +27,4 @@
       </ControlTemplate>
     </Setter>
   </ControlTheme>
-</ResourceDictionary>
-=======
-<Style xmlns="https://github.com/avaloniaui"
-       xmlns:x="http://schemas.microsoft.com/winfx/2006/xaml"
-       xmlns:local="clr-namespace:Avalonia.Themes.Fluent"
-       x:CompileBindings="True"
-       Selector="NativeMenuBar">
-  <Style.Resources>
-    <local:InverseBooleanValueConverter x:Key="AvaloniaThemesFluentNativeMenuBarInverseBooleanValueConverter" Default="True"/>
-    <local:IBitmapToImageConverter x:Key="AvaloniaThemesFluentNativeMenuBarIBitmapToImageConverter"/>
-  </Style.Resources>
-  <Setter Property="Template">
-    <ControlTemplate>
-      <Menu
-        IsVisible="{Binding $parent[TopLevel].(NativeMenu.IsNativeMenuExported), Converter={StaticResource AvaloniaThemesFluentNativeMenuBarInverseBooleanValueConverter}}"
-        Items="{Binding $parent[TopLevel].(NativeMenu.Menu).Items}">
-        <Menu.Styles>
-          <Style x:CompileBindings="False" Selector="MenuItem">
-            <Setter Property="Header" Value="{Binding Header}"/>
-            <Setter Property="IsEnabled" Value="{Binding IsEnabled}"/>
-            <Setter Property="InputGesture" Value="{Binding Gesture}"/>
-            <Setter Property="Items" Value="{Binding Menu.Items}"/>
-            <Setter Property="Command" Value="{Binding Command}"/>
-            <Setter Property="CommandParameter" Value="{Binding CommandParameter}"/>
-            <Setter Property="(NativeMenuBar.EnableMenuItemClickForwarding)" Value="True"/>
-            <!--NativeMenuItem is IBitmap and MenuItem is Image-->
-            <Setter Property="Icon" Value="{Binding Icon , Converter={StaticResource AvaloniaThemesFluentNativeMenuBarIBitmapToImageConverter}}"/>
-          </Style>
-        </Menu.Styles>
-      </Menu>
-    </ControlTemplate>
-  </Setter>
-</Style>
->>>>>>> 2c2a3fe2
+</ResourceDictionary>