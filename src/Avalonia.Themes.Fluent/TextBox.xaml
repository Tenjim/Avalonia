--- conflicted
+++ resolved
@@ -55,7 +55,6 @@
 
             <Border
               Margin="{TemplateBinding BorderThickness}">
-<<<<<<< HEAD
               <Grid ColumnDefinitions="Auto,*,Auto" >
                 <ContentPresenter Grid.Column="0" Grid.ColumnSpan="1" Content="{TemplateBinding InnerLeftContent}"/>
                 <DockPanel Grid.Column="1" Grid.ColumnSpan="1" Margin="{TemplateBinding Padding}">
@@ -109,60 +108,7 @@
                 </DockPanel>
                 <ContentPresenter Grid.Column="2" Grid.ColumnSpan="1" Content="{TemplateBinding InnerRightContent}"/>
               </Grid>
-=======
-              <DockPanel>
-                <TextBlock Name="floatingWatermark"
-                           Foreground="{DynamicResource SystemAccentColor}"
-                           FontSize="{TemplateBinding FontSize}"
-                           Text="{TemplateBinding Watermark}"
-                           DockPanel.Dock="Top">
-                  <TextBlock.IsVisible>
-                      <MultiBinding Converter="{x:Static BoolConverters.And}">
-                        <Binding RelativeSource="{RelativeSource TemplatedParent}"
-                               Path="UseFloatingWatermark"/>
-                        <Binding RelativeSource="{RelativeSource TemplatedParent}"
-                               Path="Text"
-                               Converter="{x:Static StringConverters.IsNotNullOrEmpty}"/>
-                      </MultiBinding>
-                  </TextBlock.IsVisible>
-                </TextBlock>
-
-                <DataValidationErrors>
-                  <ScrollViewer HorizontalScrollBarVisibility="{TemplateBinding (ScrollViewer.HorizontalScrollBarVisibility)}"
-                                VerticalScrollBarVisibility="{TemplateBinding (ScrollViewer.VerticalScrollBarVisibility)}">
-
-                    <Panel>
-                      <TextBlock Name="watermark"
-                               Opacity="0.5"
-                               Text="{TemplateBinding Watermark}"
-                               TextAlignment="{TemplateBinding TextAlignment}"
-                               TextWrapping="{TemplateBinding TextWrapping}"
-                               IsVisible="{TemplateBinding Text, Converter={x:Static StringConverters.IsNullOrEmpty}}"
-                               HorizontalAlignment="{TemplateBinding HorizontalContentAlignment}" 
-                               VerticalAlignment="{TemplateBinding VerticalContentAlignment}"/>
-                      <!-- TODO eliminate this margin... text layout issue? -->
-                      <TextPresenter Name="PART_TextPresenter"
-                                   Margin="0 1 0 0"
-                                   Text="{TemplateBinding Text, Mode=TwoWay}"
-                                   CaretIndex="{TemplateBinding CaretIndex}"
-                                   SelectionStart="{TemplateBinding SelectionStart}"
-                                   SelectionEnd="{TemplateBinding SelectionEnd}"
-                                   TextAlignment="{TemplateBinding TextAlignment}"
-                                   TextWrapping="{TemplateBinding TextWrapping}"
-                                   PasswordChar="{TemplateBinding PasswordChar}"
-                                   SelectionBrush="{TemplateBinding SelectionBrush}"
-                                   SelectionForegroundBrush="{TemplateBinding SelectionForegroundBrush}"
-                                   CaretBrush="{TemplateBinding CaretBrush}"
-                                   HorizontalAlignment="{TemplateBinding HorizontalContentAlignment}" 
-                                   VerticalAlignment="{TemplateBinding VerticalContentAlignment}"/> 
-                    </Panel>
-                  </ScrollViewer>
-                </DataValidationErrors>
-              </DockPanel>
->>>>>>> 0f6fb24e
             </Border>
-
-
           </Panel>
         </DockPanel>
       </ControlTemplate>
