--- conflicted
+++ resolved
@@ -47,12 +47,9 @@
                                  TextAlignment="{TemplateBinding TextAlignment}"
                                  TextWrapping="{TemplateBinding TextWrapping}"
                                  PasswordChar="{TemplateBinding PasswordChar}"
-<<<<<<< HEAD
                                  SelectionBrush="{TemplateBinding SelectionBrush}"
-                                 SelectionForegroundBrush="{TemplateBinding SelectionForegroundBrush}"/>
-=======
+                                 SelectionForegroundBrush="{TemplateBinding SelectionForegroundBrush}"
                                  CaretBrush="{TemplateBinding CaretBrush}"/>
->>>>>>> 54c86c9e
                 </Panel>
               </ScrollViewer>
             </DataValidationErrors>
