--- conflicted
+++ resolved
@@ -21,7 +21,7 @@
         public static readonly StyledProperty<IBrush?> BackgroundProperty =
             Border.BackgroundProperty.AddOwner<Panel>();
 
-        private PanelChildren _children;
+        private PanelChildren? _children;
 
         /// <summary>
         /// Initializes static members of the <see cref="Panel"/> class.
@@ -48,22 +48,18 @@
             set { SetValue(BackgroundProperty, value); }
         }
 
-<<<<<<< HEAD
         protected override int LogicalChildrenCount => Children.Count;
         protected override int VisualChildrenCount => Children.Count;
 
-        protected override event EventHandler LogicalChildrenChanged;
+        protected override event EventHandler? LogicalChildrenChanged;
         
-        protected override event EventHandler VisualChildrenChanged
+        protected override event EventHandler? VisualChildrenChanged
         {
             add => LogicalChildrenChanged += value;
             remove => LogicalChildrenChanged -= value;
         }
 
-        event EventHandler<ChildIndexChangedEventArgs> IChildIndexProvider.ChildIndexChanged
-=======
         event EventHandler<ChildIndexChangedEventArgs>? IChildIndexProvider.ChildIndexChanged
->>>>>>> 2d03f508
         {
             add => _childIndexChanged += value;
             remove => _childIndexChanged -= value;
@@ -115,58 +111,14 @@
         /// Called in response to the <see cref="Children"/> collection changing in order to allow
         /// the panel to carry out any needed invalidation.
         /// </summary>
-<<<<<<< HEAD
         protected internal virtual void InvalidateDueToChildrenChange()
         {
             OnChildIndexChanged();
             InvalidateMeasure();
             VisualRoot?.Renderer?.RecalculateChildren(this);
-=======
-        /// <param name="sender">The event sender.</param>
-        /// <param name="e">The event args.</param>
-        protected virtual void ChildrenChanged(object? sender, NotifyCollectionChangedEventArgs e)
-        {
-            List<Control> controls;
-
-            switch (e.Action)
-            {
-                case NotifyCollectionChangedAction.Add:
-                    controls = e.NewItems!.OfType<Control>().ToList();
-                    LogicalChildren.InsertRange(e.NewStartingIndex, controls);
-                    VisualChildren.InsertRange(e.NewStartingIndex, e.NewItems!.OfType<Visual>());
-                    break;
-
-                case NotifyCollectionChangedAction.Move:
-                    LogicalChildren.MoveRange(e.OldStartingIndex, e.OldItems!.Count, e.NewStartingIndex);
-                    VisualChildren.MoveRange(e.OldStartingIndex, e.OldItems.Count, e.NewStartingIndex);
-                    break;
-
-                case NotifyCollectionChangedAction.Remove:
-                    controls = e.OldItems!.OfType<Control>().ToList();
-                    LogicalChildren.RemoveAll(controls);
-                    VisualChildren.RemoveAll(e.OldItems!.OfType<Visual>());
-                    break;
-
-                case NotifyCollectionChangedAction.Replace:
-                    for (var i = 0; i < e.OldItems!.Count; ++i)
-                    {
-                        var index = i + e.OldStartingIndex;
-                        var child = (IControl)e.NewItems![i]!;
-                        LogicalChildren[index] = child;
-                        VisualChildren[index] = child;
-                    }
-                    break;
-
-                case NotifyCollectionChangedAction.Reset:
-                    throw new NotSupportedException();
-            }
-
-            _childIndexChanged?.Invoke(this, new ChildIndexChangedEventArgs());
-            InvalidateMeasureOnChildrenChanged();
->>>>>>> 2d03f508
         }
 
-        protected void OnChildIndexChanged(ILogical changed = null)
+        protected void OnChildIndexChanged(ILogical? changed = null)
         {
             _childIndexChanged?.Invoke(this, new ChildIndexChangedEventArgs(changed));
         }
