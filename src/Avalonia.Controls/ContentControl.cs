<<<<<<< HEAD
using System;
=======
using Avalonia.Collections;
using Avalonia.Controls.Metadata;
using Avalonia.Controls.Mixins;
>>>>>>> 2d03f508
using Avalonia.Controls.Presenters;
using Avalonia.Controls.Primitives;
using Avalonia.Controls.Templates;
using Avalonia.Layout;
using Avalonia.LogicalTree;
using Avalonia.Metadata;

namespace Avalonia.Controls
{
    /// <summary>
    /// Displays <see cref="Content"/> according to a <see cref="FuncDataTemplate"/>.
    /// </summary>
    [TemplatePart("PART_ContentPresenter", typeof(IContentPresenter))]
    public class ContentControl : TemplatedControl, IContentControl, IContentPresenterHost
    {
        /// <summary>
        /// Defines the <see cref="Content"/> property.
        /// </summary>
        public static readonly StyledProperty<object?> ContentProperty =
            AvaloniaProperty.Register<ContentControl, object?>(nameof(Content));

        /// <summary>
        /// Defines the <see cref="ContentTemplate"/> property.
        /// </summary>
        public static readonly StyledProperty<IDataTemplate?> ContentTemplateProperty =
            AvaloniaProperty.Register<ContentControl, IDataTemplate?>(nameof(ContentTemplate));

        /// <summary>
        /// Defines the <see cref="HorizontalContentAlignment"/> property.
        /// </summary>
        public static readonly StyledProperty<HorizontalAlignment> HorizontalContentAlignmentProperty =
            AvaloniaProperty.Register<ContentControl, HorizontalAlignment>(nameof(HorizontalContentAlignment));

        /// <summary>
        /// Defines the <see cref="VerticalContentAlignment"/> property.
        /// </summary>
        public static readonly StyledProperty<VerticalAlignment> VerticalContentAlignmentProperty =
            AvaloniaProperty.Register<ContentControl, VerticalAlignment>(nameof(VerticalContentAlignment));

        private ILogical _logicalChild;

        /// <summary>
        /// Gets or sets the content to display.
        /// </summary>
        [Content]
        [DependsOn(nameof(ContentTemplate))]
        public object? Content
        {
            get { return GetValue(ContentProperty); }
            set { SetValue(ContentProperty, value); }
        }

        /// <summary>
        /// Gets or sets the data template used to display the content of the control.
        /// </summary>
        public IDataTemplate? ContentTemplate
        {
            get { return GetValue(ContentTemplateProperty); }
            set { SetValue(ContentTemplateProperty, value); }
        }

        /// <summary>
        /// Gets the presenter from the control's template.
        /// </summary>
        public IContentPresenter? Presenter
        {
            get;
            private set;
        }

        /// <summary>
        /// Gets or sets the horizontal alignment of the content within the control.
        /// </summary>
        public HorizontalAlignment HorizontalContentAlignment
        {
            get { return GetValue(HorizontalContentAlignmentProperty); }
            set { SetValue(HorizontalContentAlignmentProperty, value); }
        }

        /// <summary>
        /// Gets or sets the vertical alignment of the content within the control.
        /// </summary>
        public VerticalAlignment VerticalContentAlignment
        {
            get { return GetValue(VerticalContentAlignmentProperty); }
            set { SetValue(VerticalContentAlignmentProperty, value); }
        }

        protected override int LogicalChildrenCount => _logicalChild is null ? 0 : 1;
        protected override event EventHandler LogicalChildrenChanged;

        void IContentPresenterHost.RegisterContentPresenter(IContentPresenter presenter)
        {
            RegisterContentPresenter(presenter);
        }

        void IContentPresenterHost.RegisterLogicalChild(IContentPresenter presenter, ILogical child)
        {
            RegisterLogicalChild(presenter, child);
        }

        protected override ILogical GetLogicalChild(int index)
        {
            return (index == 0 && _logicalChild is not null) ?
                _logicalChild : throw new ArgumentOutOfRangeException(nameof(index));
        }

        protected virtual void OnLogicalChildrenChanged(EventArgs e)
        {
            LogicalChildrenChanged?.Invoke(this, e);
        }

        protected override void OnPropertyChanged<T>(AvaloniaPropertyChangedEventArgs<T> change)
        {
            base.OnPropertyChanged(change);

            if (change.Property == ContentProperty)
                SetLogicalChild(change.NewValue.GetValueOrDefault<ILogical>());
        }

        /// <summary>
        /// Called when an <see cref="IContentPresenter"/> is registered with the control.
        /// </summary>
        /// <param name="presenter">The presenter.</param>
        protected virtual void RegisterContentPresenter(IContentPresenter presenter)
        {
            if (presenter.Name == "PART_ContentPresenter")
                Presenter = presenter;
        }

        /// <summary>
        /// Called when a registered <see cref="IContentPresenter"/>'s logical child changes.
        /// </summary>
        /// <param name="presenter">The presenter.</param>
        /// <param name="child">The new logical child.</param>
        protected virtual void RegisterLogicalChild(IContentPresenter presenter, ILogical child)
        {
            if (presenter == Presenter)
                SetLogicalChild(child);
        }

        private void SetLogicalChild(ILogical child)
        {
            if (_logicalChild != child)
            {
                if (_logicalChild?.LogicalParent == this)
                    ((ISetLogicalParent)_logicalChild).SetParent(null);

                _logicalChild = child;

                if (_logicalChild is not null && _logicalChild.LogicalParent is null)
                    ((ISetLogicalParent)_logicalChild).SetParent(this);

                OnLogicalChildrenChanged(EventArgs.Empty);
            }
        }
    }
}<|MERGE_RESOLUTION|>--- conflicted
+++ resolved
@@ -1,10 +1,7 @@
-<<<<<<< HEAD
 using System;
-=======
 using Avalonia.Collections;
 using Avalonia.Controls.Metadata;
 using Avalonia.Controls.Mixins;
->>>>>>> 2d03f508
 using Avalonia.Controls.Presenters;
 using Avalonia.Controls.Primitives;
 using Avalonia.Controls.Templates;
@@ -44,7 +41,7 @@
         public static readonly StyledProperty<VerticalAlignment> VerticalContentAlignmentProperty =
             AvaloniaProperty.Register<ContentControl, VerticalAlignment>(nameof(VerticalContentAlignment));
 
-        private ILogical _logicalChild;
+        private ILogical? _logicalChild;
 
         /// <summary>
         /// Gets or sets the content to display.
@@ -94,14 +91,14 @@
         }
 
         protected override int LogicalChildrenCount => _logicalChild is null ? 0 : 1;
-        protected override event EventHandler LogicalChildrenChanged;
+        protected override event EventHandler? LogicalChildrenChanged;
 
         void IContentPresenterHost.RegisterContentPresenter(IContentPresenter presenter)
         {
             RegisterContentPresenter(presenter);
         }
 
-        void IContentPresenterHost.RegisterLogicalChild(IContentPresenter presenter, ILogical child)
+        void IContentPresenterHost.RegisterLogicalChild(IContentPresenter presenter, ILogical? child)
         {
             RegisterLogicalChild(presenter, child);
         }
@@ -140,13 +137,13 @@
         /// </summary>
         /// <param name="presenter">The presenter.</param>
         /// <param name="child">The new logical child.</param>
-        protected virtual void RegisterLogicalChild(IContentPresenter presenter, ILogical child)
+        protected virtual void RegisterLogicalChild(IContentPresenter presenter, ILogical? child)
         {
             if (presenter == Presenter)
                 SetLogicalChild(child);
         }
 
-        private void SetLogicalChild(ILogical child)
+        private void SetLogicalChild(ILogical? child)
         {
             if (_logicalChild != child)
             {
