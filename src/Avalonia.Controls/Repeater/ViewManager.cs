--- conflicted
+++ resolved
@@ -579,16 +579,9 @@
                 virtInfo = ItemsRepeater.CreateAndInitializeVirtualizationInfo(element);
             }
 
-<<<<<<< HEAD
-            // Prepare the element. Here our logic deviates a little from WinUI: if the data is
-            // a control then it should inherit the DataContext from the containing control.
-            if (!(data is IControl))
-            {
-=======
             if (data != element)
             {
                 // Prepare the element
->>>>>>> c6e6ad56
                 element.DataContext = data;
             }
 
