{
  "metadata": [
    {
      "src": [
        {
          "files": [
            "/src/Markup/Avalonia.Markup/Avalonia.Markup.csproj",
            "/src/Markup/Avalonia.Markup.Xaml/Avalonia.Markup.Xaml.csproj",
            "/src/Avalonia.Animation/Avalonia.Animation.csproj",
            "/src/Avalonia.Application/Avalonia.Application.csproj",
            "/src/Avalonia.Base/Avalonia.Base.csproj",
            "/src/Avalonia.Controls/Avalonia.Controls.csproj",
            "/src/Avalonia.Input/Avalonia.Input.csproj",
            "/src/Avalonia.Interactivity/Avalonia.Interactivity.csproj",
            "/src/Avalonia.Layout/Avalonia.Layout.csproj",
<<<<<<< HEAD
            "/src/Avalonia.SceneGraph/Avalonia.SceneGraph.csproj",
            "/src/Avalonia.Styling/Avalonia.Styling.csproj"
=======
            "/src/Avalonia.ReactiveUI/Avalonia.ReactiveUI.csproj",
            "/src/Avalonia.Visuals/Avalonia.Visuals.csproj",
            "/src/Avalonia.Styling/Avalonia.Styling.csproj",
            "/src/Avalonia.Themes.Default/Avalonia.Themes.Default.csproj",
            "/src/Skia/Avalonia.Skia.Desktop/Avalonia.Skia.Desktop.csproj",
            "/src/Windows/Avalonia.Designer/Avalonia.Designer.csproj",
            "/src/Windows/Avalonia.Direct2D1/Avalonia.Direct2D1.csproj",
            "/src/Windows/Avalonia.Win32/Avalonia.Win32.csproj",
>>>>>>> 6e138b01
          ],
          "exclude": [ "**/bin/**", "**/obj/**" ], 
          "cwd": ".."
        }
      ],
      "dest": "api",
	  "filter": "filterConfig.yml"
    },
  ],
  "build": {
    "content":
      [
        {
          "files": ["**/*.yml", "index.md", "tutorial/*.md", "guidelines/*.md", "spec/*.md"],
        }
      ],
    "resource": [
        {
          "files": ["images/**", "tutorial/images/**", "guidelines/images/**", "spec/images/**"]
        }
    ],
    "overwrite": "apidoc/*.md",
    "globalMetadata": {
      "_appTitle": "Avalonia Website"
    },
    "dest": "_site",
    "template": [ "default", "template"]
  }
}<|MERGE_RESOLUTION|>--- conflicted
+++ resolved
@@ -13,10 +13,6 @@
             "/src/Avalonia.Input/Avalonia.Input.csproj",
             "/src/Avalonia.Interactivity/Avalonia.Interactivity.csproj",
             "/src/Avalonia.Layout/Avalonia.Layout.csproj",
-<<<<<<< HEAD
-            "/src/Avalonia.SceneGraph/Avalonia.SceneGraph.csproj",
-            "/src/Avalonia.Styling/Avalonia.Styling.csproj"
-=======
             "/src/Avalonia.ReactiveUI/Avalonia.ReactiveUI.csproj",
             "/src/Avalonia.Visuals/Avalonia.Visuals.csproj",
             "/src/Avalonia.Styling/Avalonia.Styling.csproj",
@@ -25,7 +21,6 @@
             "/src/Windows/Avalonia.Designer/Avalonia.Designer.csproj",
             "/src/Windows/Avalonia.Direct2D1/Avalonia.Direct2D1.csproj",
             "/src/Windows/Avalonia.Win32/Avalonia.Win32.csproj",
->>>>>>> 6e138b01
           ],
           "exclude": [ "**/bin/**", "**/obj/**" ], 
           "cwd": ".."
