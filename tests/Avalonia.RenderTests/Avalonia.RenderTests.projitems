--- conflicted
+++ resolved
@@ -10,11 +10,8 @@
   </PropertyGroup>
   <ItemGroup>
     <Compile Include="$(MSBuildThisFileDirectory)GeometryClippingTests.cs" />
-<<<<<<< HEAD
     <Compile Include="$(MSBuildThisFileDirectory)Media\RadialGradientBrushTests.cs" />
-=======
     <Compile Include="$(MSBuildThisFileDirectory)Media\BitmapTests.cs" />
->>>>>>> e3d24cf1
     <Compile Include="$(MSBuildThisFileDirectory)OpacityMaskTests.cs" />
     <Compile Include="Media\FormattedTextImplTests.cs" />
     <Compile Include="Controls\ImageTests.cs" />
