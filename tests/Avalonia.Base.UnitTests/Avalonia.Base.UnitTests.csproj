--- conflicted
+++ resolved
@@ -13,7 +13,6 @@
     <ProjectReference Include="..\Avalonia.UnitTests\Avalonia.UnitTests.csproj" />
   </ItemGroup>
   <ItemGroup>
-<<<<<<< HEAD
     <ProjectReference Include="..\..\src\Avalonia.Base\Avalonia.Base.csproj">
       <Project>{B09B78D8-9B26-48B0-9149-D64A2F120F3F}</Project>
       <Name>Avalonia.Base</Name>
@@ -26,8 +25,6 @@
       <Project>{88060192-33d5-4932-b0f9-8bd2763e857d}</Project>
       <Name>Avalonia.UnitTests</Name>
     </ProjectReference>
-=======
     <Service Include="{82a7f48d-3b50-4b1e-b82e-3ada8210c358}" />
->>>>>>> d3c3ea94
   </ItemGroup>
 </Project>