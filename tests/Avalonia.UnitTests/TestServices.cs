// Copyright (c) The Avalonia Project. All rights reserved.
// Licensed under the MIT license. See licence.md file in the project root for full license information.

using System;
using Moq;
using Avalonia.Input;
using Avalonia.Layout;
using Avalonia.Markup.Xaml;
using Avalonia.Media;
using Avalonia.Platform;
using Avalonia.Shared.PlatformSupport;
using Avalonia.Styling;
using Avalonia.Themes.Default;
using Avalonia.Rendering;
using System.Reactive.Concurrency;
using System.Collections.Generic;
using Avalonia.Controls;
using System.Reflection;

namespace Avalonia.UnitTests
{
    public class TestServices
    {
        public static readonly TestServices StyledWindow = new TestServices(
            assetLoader: new AssetLoader(),
            platform: new AppBuilder().RuntimePlatform,
            renderInterface: new MockPlatformRenderInterface(),
            standardCursorFactory: Mock.Of<IStandardCursorFactory>(),
            styler: new Styler(),
            theme: () => CreateDefaultTheme(),
            threadingInterface: Mock.Of<IPlatformThreadingInterface>(x => x.CurrentThreadIsLoopThread == true),
            windowingPlatform: new MockWindowingPlatform());

        public static readonly TestServices MockPlatformRenderInterface = new TestServices(
            renderInterface: new MockPlatformRenderInterface());

        public static readonly TestServices MockPlatformWrapper = new TestServices(
            platform: Mock.Of<IRuntimePlatform>());

        public static readonly TestServices MockStyler = new TestServices(
            styler: Mock.Of<IStyler>());

        public static readonly TestServices MockThreadingInterface = new TestServices(
            threadingInterface: Mock.Of<IPlatformThreadingInterface>(x => x.CurrentThreadIsLoopThread == true));

        public static readonly TestServices MockWindowingPlatform = new TestServices(
            windowingPlatform: new MockWindowingPlatform());

        public static readonly TestServices RealFocus = new TestServices(
            focusManager: new FocusManager(),
            keyboardDevice: () => new KeyboardDevice(),
            keyboardNavigation: new KeyboardNavigationHandler(),
            inputManager: new InputManager());
        
        public static readonly TestServices RealStyler = new TestServices(
            styler: new Styler());

        public TestServices(
            IAssetLoader assetLoader = null,
            IFocusManager focusManager = null,
            IInputManager inputManager = null,
            Func<IKeyboardDevice> keyboardDevice = null,
<<<<<<< HEAD
=======
            IKeyboardNavigationHandler keyboardNavigation = null,
            ILayoutManager layoutManager = null,
            Func<IMouseDevice> mouseDevice = null,
>>>>>>> 50df7a2c
            IRuntimePlatform platform = null,
            IPlatformRenderInterface renderInterface = null,
            IRenderLoop renderLoop = null,
            IScheduler scheduler = null,
            IStandardCursorFactory standardCursorFactory = null,
            IStyler styler = null,
            Func<Styles> theme = null,
            IPlatformThreadingInterface threadingInterface = null,
            IWindowImpl windowImpl = null,
            IWindowingPlatform windowingPlatform = null)
        {
            AssetLoader = assetLoader;
            FocusManager = focusManager;
            InputManager = inputManager;
            KeyboardDevice = keyboardDevice;
<<<<<<< HEAD
=======
            KeyboardNavigation = keyboardNavigation;
            LayoutManager = layoutManager;
            MouseDevice = mouseDevice;
>>>>>>> 50df7a2c
            Platform = platform;
            RenderInterface = renderInterface;
            Scheduler = scheduler;
            StandardCursorFactory = standardCursorFactory;
            Styler = styler;
            Theme = theme;
            ThreadingInterface = threadingInterface;
            WindowImpl = windowImpl;
            WindowingPlatform = windowingPlatform;
        }

        public IAssetLoader AssetLoader { get; }
        public IInputManager InputManager { get; }
        public IFocusManager FocusManager { get; }
        public Func<IKeyboardDevice> KeyboardDevice { get; }
<<<<<<< HEAD
=======
        public IKeyboardNavigationHandler KeyboardNavigation { get; }
        public ILayoutManager LayoutManager { get; }
        public Func<IMouseDevice> MouseDevice { get; }
>>>>>>> 50df7a2c
        public IRuntimePlatform Platform { get; }
        public IPlatformRenderInterface RenderInterface { get; }
        public IScheduler Scheduler { get; }
        public IStandardCursorFactory StandardCursorFactory { get; }
        public IStyler Styler { get; }
        public Func<Styles> Theme { get; }
        public IPlatformThreadingInterface ThreadingInterface { get; }
        public IWindowImpl WindowImpl { get; }
        public IWindowingPlatform WindowingPlatform { get; }

        public TestServices With(
            IAssetLoader assetLoader = null,
            IFocusManager focusManager = null,
            IInputManager inputManager = null,
            Func<IKeyboardDevice> keyboardDevice = null,
<<<<<<< HEAD
=======
            IKeyboardNavigationHandler keyboardNavigation = null,
            ILayoutManager layoutManager = null,
            Func<IMouseDevice> mouseDevice = null,
>>>>>>> 50df7a2c
            IRuntimePlatform platform = null,
            IPlatformRenderInterface renderInterface = null,
            IRenderLoop renderLoop = null,
            IScheduler scheduler = null,
            IStandardCursorFactory standardCursorFactory = null,
            IStyler styler = null,
            Func<Styles> theme = null,
            IPlatformThreadingInterface threadingInterface = null,
            IWindowImpl windowImpl = null,
            IWindowingPlatform windowingPlatform = null)
        {
            return new TestServices(
                assetLoader: assetLoader ?? AssetLoader,
                focusManager: focusManager ?? FocusManager,
                inputManager: inputManager ?? InputManager,
                keyboardDevice: keyboardDevice ?? KeyboardDevice,
<<<<<<< HEAD
=======
                keyboardNavigation: keyboardNavigation ?? KeyboardNavigation,
                layoutManager: layoutManager ?? LayoutManager,
                mouseDevice: mouseDevice ?? MouseDevice,
>>>>>>> 50df7a2c
                platform: platform ?? Platform,
                renderInterface: renderInterface ?? RenderInterface,
                scheduler: scheduler ?? Scheduler,
                standardCursorFactory: standardCursorFactory ?? StandardCursorFactory,
                styler: styler ?? Styler,
                theme: theme ?? Theme,
                threadingInterface: threadingInterface ?? ThreadingInterface,
                windowingPlatform: windowingPlatform ?? WindowingPlatform,
                windowImpl: windowImpl ?? WindowImpl);
        }

        private static Styles CreateDefaultTheme()
        {
            var result = new Styles
            {
                new DefaultTheme(),
            };

            var loader = new AvaloniaXamlLoader();
            var baseLight = (IStyle)loader.Load(
                new Uri("resm:Avalonia.Themes.Default.Accents.BaseLight.xaml?assembly=Avalonia.Themes.Default"));
            result.Add(baseLight);

            return result;
        }

        private static IPlatformRenderInterface CreateRenderInterfaceMock()
        {
            return Mock.Of<IPlatformRenderInterface>(x => 
                x.CreateFormattedText(
                    It.IsAny<string>(),
                    It.IsAny<Typeface>(),
                    It.IsAny<TextAlignment>(),
                    It.IsAny<TextWrapping>(),
                    It.IsAny<Size>(),
                    It.IsAny<IReadOnlyList<FormattedTextStyleSpan>>()) == Mock.Of<IFormattedTextImpl>() &&
                x.CreateStreamGeometry() == Mock.Of<IStreamGeometryImpl>(
                    y => y.Open() == Mock.Of<IStreamGeometryContextImpl>()));
        }
    }

    public class AppBuilder : AppBuilderBase<AppBuilder>
    {
        public AppBuilder()
            : base(new StandardRuntimePlatform(),
                  builder => StandardRuntimePlatformServices.Register(builder.Instance?.GetType()
                      ?.GetTypeInfo().Assembly))
        {
        }

        protected override bool CheckSetup => false;
    }
}<|MERGE_RESOLUTION|>--- conflicted
+++ resolved
@@ -60,12 +60,8 @@
             IFocusManager focusManager = null,
             IInputManager inputManager = null,
             Func<IKeyboardDevice> keyboardDevice = null,
-<<<<<<< HEAD
-=======
             IKeyboardNavigationHandler keyboardNavigation = null,
-            ILayoutManager layoutManager = null,
             Func<IMouseDevice> mouseDevice = null,
->>>>>>> 50df7a2c
             IRuntimePlatform platform = null,
             IPlatformRenderInterface renderInterface = null,
             IRenderLoop renderLoop = null,
@@ -81,12 +77,8 @@
             FocusManager = focusManager;
             InputManager = inputManager;
             KeyboardDevice = keyboardDevice;
-<<<<<<< HEAD
-=======
             KeyboardNavigation = keyboardNavigation;
-            LayoutManager = layoutManager;
             MouseDevice = mouseDevice;
->>>>>>> 50df7a2c
             Platform = platform;
             RenderInterface = renderInterface;
             Scheduler = scheduler;
@@ -102,12 +94,8 @@
         public IInputManager InputManager { get; }
         public IFocusManager FocusManager { get; }
         public Func<IKeyboardDevice> KeyboardDevice { get; }
-<<<<<<< HEAD
-=======
         public IKeyboardNavigationHandler KeyboardNavigation { get; }
-        public ILayoutManager LayoutManager { get; }
         public Func<IMouseDevice> MouseDevice { get; }
->>>>>>> 50df7a2c
         public IRuntimePlatform Platform { get; }
         public IPlatformRenderInterface RenderInterface { get; }
         public IScheduler Scheduler { get; }
@@ -123,12 +111,8 @@
             IFocusManager focusManager = null,
             IInputManager inputManager = null,
             Func<IKeyboardDevice> keyboardDevice = null,
-<<<<<<< HEAD
-=======
             IKeyboardNavigationHandler keyboardNavigation = null,
-            ILayoutManager layoutManager = null,
             Func<IMouseDevice> mouseDevice = null,
->>>>>>> 50df7a2c
             IRuntimePlatform platform = null,
             IPlatformRenderInterface renderInterface = null,
             IRenderLoop renderLoop = null,
@@ -145,12 +129,8 @@
                 focusManager: focusManager ?? FocusManager,
                 inputManager: inputManager ?? InputManager,
                 keyboardDevice: keyboardDevice ?? KeyboardDevice,
-<<<<<<< HEAD
-=======
                 keyboardNavigation: keyboardNavigation ?? KeyboardNavigation,
-                layoutManager: layoutManager ?? LayoutManager,
                 mouseDevice: mouseDevice ?? MouseDevice,
->>>>>>> 50df7a2c
                 platform: platform ?? Platform,
                 renderInterface: renderInterface ?? RenderInterface,
                 scheduler: scheduler ?? Scheduler,
